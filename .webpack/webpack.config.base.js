--- conflicted
+++ resolved
@@ -1,9 +1,6 @@
 import path from 'path';
-<<<<<<< HEAD
 // const esbuild = require('esbuild');
 const { ESBuildMinifyPlugin } = require('esbuild-loader');
-=======
->>>>>>> 5597cf45
 export const resolveRoot = (...relativePath) => path.resolve(__dirname, '..', ...relativePath);
 
 export default {
