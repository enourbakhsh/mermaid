{
  "version": "0.2",
  "language": "en",
  "words": [
    "acyclicer",
    "adamiecki",
    "alois",
    "aloisklink",
    "antiscript",
    "antlr",
    "appli",
    "applitools",
    "asciidoctor",
    "ashish",
    "ashishjain",
    "astah",
    "bbox",
    "bilkent",
    "bisheng",
    "blrs",
    "braintree",
    "brkt",
    "brolin",
    "brotli",
    "città",
    "classdef",
    "codedoc",
    "colour",
    "commitlint",
    "cpettitt",
    "customizability",
    "cuzon",
    "cytoscape",
    "dagre",
    "deepdwn",
    "descr",
    "docsify",
    "docsy",
    "doku",
    "dompurify",
    "edgechromium",
    "elkjs",
    "faber",
    "flatmap",
    "ftplugin",
    "gantt",
    "gitea",
    "gitgraph",
    "globby",
    "graphlib",
    "graphviz",
    "grav",
    "greywolf",
    "huynh",
    "huynhicode",
    "inkdrop",
    "jaoude",
    "jgreywolf",
    "jison",
    "jiti",
    "kaufmann",
    "khroma",
    "klemm",
    "klink",
    "knsv",
    "knut",
    "knutsveidqvist",
    "laganeckas",
    "linetype",
    "lintstagedrc",
    "logmsg",
    "lucida",
    "markdownish",
    "matthieu",
    "matthieumorel",
    "mdast",
    "mdbook",
    "mermaidjs",
    "mermerd",
    "mindaugas",
    "mindmap",
    "mindmaps",
    "mitigations",
    "mkdocs",
    "mmorel",
    "mult",
    "nextra",
    "orlandoni",
    "pathe",
    "pbrolin",
    "phpbb",
    "plantuml",
    "playfair",
    "pnpm",
    "podlite",
    "quence",
    "radious",
    "ranksep",
    "rect",
    "rects",
    "redmine",
    "rehype",
    "roledescription",
    "sandboxed",
    "setupgraphviewbox",
    "shiki",
    "sidharth",
    "sidharthv",
    "sphinxcontrib",
    "startx",
    "starty",
    "statediagram",
    "steph",
    "stopx",
    "stopy",
    "stylis",
    "substate",
    "sveidqvist",
    "swimm",
    "techn",
    "teststr",
    "textlength",
    "treemap",
    "ts-nocheck",
    "tsdoc",
    "tuleap",
    "tylerlong",
    "ugge",
    "unist",
<<<<<<< HEAD
    "upvoting",
=======
    "unocss",
    "valign",
>>>>>>> 56a9625d
    "verdana",
    "viewports",
    "vinod",
    "visio",
    "vitepress",
    "vueuse",
    "xlink",
    "yash",
    "zenuml"
  ],
  "patterns": [
    { "name": "Markdown links", "pattern": "\\((.*)\\)", "description": "" },
    {
      "name": "Markdown code blocks",
      "pattern": "/^(\\s*`{3,}).*[\\s\\S]*?^\\1/gmx",
      "description": "Taken from the cSpell example at https://cspell.org/configuration/patterns/#verbose-regular-expressions"
    },
    {
      "name": "Inline code blocks",
      "pattern": "\\`([^\\`\\r\\n]+?)\\`",
      "description": "https://stackoverflow.com/questions/41274241/how-to-capture-inline-markdown-code-but-not-a-markdown-code-fence-with-regex"
    },
    { "name": "Link contents", "pattern": "\\<a(.*)\\>", "description": "" },
    { "name": "Snippet references", "pattern": "-- snippet:(.*)", "description": "" },
    {
      "name": "Snippet references 2",
      "pattern": "\\<\\[sample:(.*)",
      "description": "another kind of snippet reference"
    },
    { "name": "Multi-line code blocks", "pattern": "/^\\s*```[\\s\\S]*?^\\s*```/gm" },
    {
      "name": "HTML Tags",
      "pattern": "<[^>]*>",
      "description": "Reference: https://stackoverflow.com/questions/11229831/regular-expression-to-remove-html-tags-from-a-string"
    }
  ],
  "ignoreRegExpList": [
    "Markdown links",
    "Markdown code blocks",
    "Inline code blocks",
    "Link contents",
    "Snippet references",
    "Snippet references 2",
    "Multi-line code blocks",
    "HTML Tags"
  ],
  "ignorePaths": [
    "packages/mermaid/src/docs/CHANGELOG.md",
    "packages/mermaid/src/docs/.vitepress/redirect.ts",
    "packages/mermaid/src/docs/.vitepress/contributor-names.json"
  ]
}<|MERGE_RESOLUTION|>--- conflicted
+++ resolved
@@ -127,12 +127,9 @@
     "tylerlong",
     "ugge",
     "unist",
-<<<<<<< HEAD
     "upvoting",
-=======
     "unocss",
     "valign",
->>>>>>> 56a9625d
     "verdana",
     "viewports",
     "vinod",
