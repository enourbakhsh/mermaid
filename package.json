--- conflicted
+++ resolved
@@ -79,15 +79,11 @@
     "@babel/register": "^7.14.5",
     "@commitlint/cli": "^17.0.0",
     "@commitlint/config-conventional": "^17.0.0",
-<<<<<<< HEAD
     "@types/d3": "^7.4.0",
     "@types/dompurify": "^2.3.3",
     "@types/jest": "^28.1.7",
     "@types/stylis": "^4.0.2",
-    "babel-jest": "^28.0.3",
-=======
     "babel-jest": "^29.0.1",
->>>>>>> 5b632602
     "babel-loader": "^8.2.2",
     "concurrently": "^7.0.0",
     "coveralls": "^3.0.2",
