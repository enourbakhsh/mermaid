--- conflicted
+++ resolved
@@ -15,26 +15,15 @@
     "git graph"
   ],
   "scripts": {
-<<<<<<< HEAD
     "build": "pnpm build:esbuild && pnpm build:types",
     "build:esbuild": "pnpm run -r clean && ts-node-esm --transpileOnly .esbuild/build.ts",
     "build:mermaid": "pnpm build:esbuild --mermaid",
     "build:viz": "pnpm build:esbuild --visualize",
     "build:types": "tsc -p ./packages/parser/tsconfig.json --emitDeclarationOnly && tsc -p ./packages/mermaid/tsconfig.json --emitDeclarationOnly && tsc -p ./packages/mermaid-zenuml/tsconfig.json --emitDeclarationOnly && tsc -p ./packages/mermaid-example-diagram/tsconfig.json --emitDeclarationOnly",
+    "build:types:watch": "tsc -p ./packages/mermaid/tsconfig.json --emitDeclarationOnly --watch",
     "dev": "ts-node-esm --transpileOnly .esbuild/server.ts",
     "dev:vite": "ts-node-esm --transpileOnly .vite/server.ts",
     "dev:coverage": "pnpm coverage:cypress:clean && VITE_COVERAGE=true pnpm dev:vite",
-=======
-    "build:vite": "ts-node-esm --transpileOnly .vite/build.ts",
-    "build:mermaid": "pnpm build:vite --mermaid",
-    "build:viz": "pnpm build:mermaid --visualize",
-    "build:types": "tsc -p ./packages/mermaid/tsconfig.json --emitDeclarationOnly && tsc -p ./packages/mermaid-zenuml/tsconfig.json --emitDeclarationOnly && tsc -p ./packages/mermaid-example-diagram/tsconfig.json --emitDeclarationOnly",
-    "build:types:watch": "tsc -p ./packages/mermaid/tsconfig.json --emitDeclarationOnly --watch",
-    "build:watch": "pnpm build:vite --watch",
-    "build": "pnpm run -r clean && pnpm build:types && pnpm build:vite",
-    "dev": "concurrently \"pnpm build:vite --watch\" \"ts-node-esm .vite/server.ts\"",
-    "dev:coverage": "pnpm coverage:cypress:clean && VITE_COVERAGE=true pnpm dev",
->>>>>>> 46a5b954
     "release": "pnpm build",
     "lint": "eslint --cache --cache-strategy content --ignore-path .gitignore . && pnpm lint:jison && prettier --cache --check .",
     "lint:fix": "eslint --cache --cache-strategy content --fix --ignore-path .gitignore . && prettier --write . && ts-node-esm scripts/fixCSpell.ts",
