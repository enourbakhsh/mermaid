--- conflicted
+++ resolved
@@ -341,8 +341,7 @@
   rect.class = cssclass;
   rect.rx = 3;
   rect.ry = 3;
-<<<<<<< HEAD
-  drawRect(g, rect);
+  const rectElem = drawRect(g, rect);
   actor.rectData = rect;
 
   if (actor.properties != null && actor.properties['icon']) {
@@ -353,9 +352,6 @@
       drawImage(g, rect.x + rect.width - 20, rect.y + 10, iconSrc);
     }
   }
-=======
-  const rectElem = drawRect(g, rect);
->>>>>>> 549011ed
 
   _drawTextCandidateFunc(conf)(
     actor.description,
@@ -944,10 +940,7 @@
   insertClockIcon,
   getTextObj,
   getNoteRect,
-<<<<<<< HEAD
   popupMenu,
   popdownMenu,
-=======
   fixLifeLineHeights,
->>>>>>> 549011ed
 };