/** mermaid
 *  https://mermaidjs.github.io/
 *  (c) 2014-2015 Knut Sveidqvist
 *  MIT license.
 *
 *  Based on js sequence diagrams jison grammr
 *  http://bramp.github.io/js-sequence-diagrams/
 *  (c) 2012-2013 Andrew Brampton (bramp.net)
 *  Simplified BSD license.
 */
%lex

%options case-insensitive

// Special states for recognizing aliases
// A special state for grabbing text up to the first comment/newline
%x ID ALIAS LINE

// Directive states
%x open_directive type_directive arg_directive

%%

\%\%\{                                                          { this.begin('open_directive'); return 'open_directive'; }
<open_directive>((?:(?!\}\%\%)[^:.])*)                          { this.begin('type_directive'); return 'type_directive'; }
<type_directive>":"                                             { this.popState(); this.begin('arg_directive'); return ':'; }
<type_directive,arg_directive>\}\%\%                            { this.popState(); this.popState(); return 'close_directive'; }
<arg_directive>((?:(?!\}\%\%).|\n)*)                            return 'arg_directive';
[\n]+                                                           return 'NEWLINE';
\s+                                                             /* skip all whitespace */
<ID,ALIAS,LINE>((?!\n)\s)+                                      /* skip same-line whitespace */
<INITIAL,ID,ALIAS,LINE,arg_directive,type_directive,open_directive>\#[^\n]*   /* skip comments */
\%%(?!\{)[^\n]*                                                 /* skip comments */
[^\}]\%\%[^\n]*                                                 /* skip comments */
"participant"                                                   { this.begin('ID'); return 'participant'; }
<ID>[^\->:\n,;]+?(?=((?!\n)\s)+"as"(?!\n)\s|[#\n;]|$)           { yytext = yytext.trim(); this.begin('ALIAS'); return 'ACTOR'; }
<ALIAS>"as"                                                     { this.popState(); this.popState(); this.begin('LINE'); return 'AS'; }
<ALIAS>(?:)                                                     { this.popState(); this.popState(); return 'NEWLINE'; }
"loop"                                                          { this.begin('LINE'); return 'loop'; }
"rect"                                                          { this.begin('LINE'); return 'rect'; }
"opt"                                                           { this.begin('LINE'); return 'opt'; }
"alt"                                                           { this.begin('LINE'); return 'alt'; }
"else"                                                          { this.begin('LINE'); return 'else'; }
"par"                                                           { this.begin('LINE'); return 'par'; }
"and"                                                           { this.begin('LINE'); return 'and'; }
<LINE>(?:[:]?(?:no)?wrap:)?[^#\n;]*                             { this.popState(); return 'restOfLine'; }
"end"                                                           return 'end';
"left of"                                                       return 'left_of';
"right of"                                                      return 'right_of';
"over"                                                          return 'over';
"note"                                                          return 'note';
"activate"                                                      { this.begin('ID'); return 'activate'; }
"deactivate"                                                    { this.begin('ID'); return 'deactivate'; }
"title"                                                         return 'title';
"sequenceDiagram"                                               return 'SD';
"autonumber" 			                                        return 'autonumber';
","                                                             return ',';
<<<<<<< HEAD
";"                                                             return 'NEWLINE';
[^\+\->:\n,;]+                                                  { yytext = yytext.trim(); return 'ACTOR'; }
=======
";"                                                             return 'NL';
[^\+\->:\n,;]+((?!(\-x|\-\-x))[\-]*[^\+\->:\n,;]+)*             { yytext = yytext.trim(); return 'ACTOR'; }
>>>>>>> b120c341
"->>"                                                           return 'SOLID_ARROW';
"-->>"                                                          return 'DOTTED_ARROW';
"->"                                                            return 'SOLID_OPEN_ARROW';
"-->"                                                           return 'DOTTED_OPEN_ARROW';
\-[x]                                                           return 'SOLID_CROSS';
\-\-[x]                                                         return 'DOTTED_CROSS';
":"(?:(?:no)?wrap:)?[^#\n;]+                                    return 'TXT';
"+"                                                             return '+';
"-"                                                             return '-';
<<EOF>>                                                         return 'NEWLINE';
.                                                               return 'INVALID';

/lex

%left '^'

%start start

%% /* language grammar */

start
	: SPACE start
	| NEWLINE start
	| directive start
	| SD document { yy.apply($2);return $2; }
	;

document
	: /* empty */ { $$ = [] }
	| document line {$1.push($2);$$ = $1}
	;

line
	: SPACE statement { $$ = $2 }
	| statement { $$ = $1 }
	| NEWLINE { $$=[]; }
	;

directive
  : openDirective typeDirective closeDirective 'NEWLINE'
  | openDirective typeDirective ':' argDirective closeDirective 'NEWLINE'
  ;

statement
	: 'participant' actor 'AS' restOfLine 'NEWLINE' {$2.description=yy.parseMessage($4); $$=$2;}
	| 'participant' actor 'NEWLINE' {$$=$2;}
	| signal 'NEWLINE'
	| autonumber {yy.enableSequenceNumbers()}
	| 'activate' actor 'NEWLINE' {$$={type: 'activeStart', signalType: yy.LINETYPE.ACTIVE_START, actor: $2};}
	| 'deactivate' actor 'NEWLINE' {$$={type: 'activeEnd', signalType: yy.LINETYPE.ACTIVE_END, actor: $2};}
	| note_statement 'NEWLINE'
	| title text2 'NEWLINE' {$$=[{type:'setTitle', text:$2}]}
	| 'loop' restOfLine document end
	{
		$3.unshift({type: 'loopStart', loopText:yy.parseMessage($2), signalType: yy.LINETYPE.LOOP_START});
		$3.push({type: 'loopEnd', loopText:$2, signalType: yy.LINETYPE.LOOP_END});
		$$=$3;}
	| 'rect' restOfLine document end
	{
		$3.unshift({type: 'rectStart', color:yy.parseMessage($2), signalType: yy.LINETYPE.RECT_START });
		$3.push({type: 'rectEnd', color:yy.parseMessage($2), signalType: yy.LINETYPE.RECT_END });
		$$=$3;}
	| opt restOfLine document end
	{
		$3.unshift({type: 'optStart', optText:yy.parseMessage($2), signalType: yy.LINETYPE.OPT_START});
		$3.push({type: 'optEnd', optText:yy.parseMessage($2), signalType: yy.LINETYPE.OPT_END});
		$$=$3;}
	| alt restOfLine else_sections end
	{
		// Alt start
		$3.unshift({type: 'altStart', altText:yy.parseMessage($2), signalType: yy.LINETYPE.ALT_START});
		// Content in alt is already in $3
		// End
		$3.push({type: 'altEnd', signalType: yy.LINETYPE.ALT_END});
		$$=$3;}
	| par restOfLine par_sections end
	{
		// Parallel start
		$3.unshift({type: 'parStart', parText:yy.parseMessage($2), signalType: yy.LINETYPE.PAR_START});
		// Content in par is already in $3
		// End
		$3.push({type: 'parEnd', signalType: yy.LINETYPE.PAR_END});
		$$=$3;}
  | directive
	;

par_sections
	: document
	| document and restOfLine par_sections
	{ $$ = $1.concat([{type: 'and', parText:yy.parseMessage($3), signalType: yy.LINETYPE.PAR_AND}, $4]); }
	;

else_sections
	: document
	| document else restOfLine else_sections
	{ $$ = $1.concat([{type: 'else', altText:yy.parseMessage($3), signalType: yy.LINETYPE.ALT_ELSE}, $4]); }
	;

note_statement
	: 'note' placement actor text2
	{
		$$ = [$3, {type:'addNote', placement:$2, actor:$3.actor, text:$4}];}
	| 'note' 'over' actor_pair text2
	{
		// Coerce actor_pair into a [to, from, ...] array
		$2 = [].concat($3, $3).slice(0, 2);
		$2[0] = $2[0].actor;
		$2[1] = $2[1].actor;
		$$ = [$3, {type:'addNote', placement:yy.PLACEMENT.OVER, actor:$2.slice(0, 2), text:$4}];}
	;

spaceList
    : SPACE spaceList
    | SPACE
    ;
actor_pair
	: actor ',' actor   { $$ = [$1, $3]; }
	| actor             { $$ = $1; }
	;

placement
	: 'left_of'   { $$ = yy.PLACEMENT.LEFTOF; }
	| 'right_of'  { $$ = yy.PLACEMENT.RIGHTOF; }
	;

signal
	: actor signaltype '+' actor text2
	{ $$ = [$1,$4,{type: 'addMessage', from:$1.actor, to:$4.actor, signalType:$2, msg:$5},
	              {type: 'activeStart', signalType: yy.LINETYPE.ACTIVE_START, actor: $4}
	             ]}
	| actor signaltype '-' actor text2
	{ $$ = [$1,$4,{type: 'addMessage', from:$1.actor, to:$4.actor, signalType:$2, msg:$5},
	             {type: 'activeEnd', signalType: yy.LINETYPE.ACTIVE_END, actor: $1}
	             ]}
	| actor signaltype actor text2
	{ $$ = [$1,$3,{type: 'addMessage', from:$1.actor, to:$3.actor, signalType:$2, msg:$4}]}
	;

actor
	: ACTOR {$$={type: 'addActor', actor:$1}}
	;

signaltype
	: SOLID_OPEN_ARROW  { $$ = yy.LINETYPE.SOLID_OPEN; }
	| DOTTED_OPEN_ARROW { $$ = yy.LINETYPE.DOTTED_OPEN; }
	| SOLID_ARROW       { $$ = yy.LINETYPE.SOLID; }
	| DOTTED_ARROW      { $$ = yy.LINETYPE.DOTTED; }
	| SOLID_CROSS       { $$ = yy.LINETYPE.SOLID_CROSS; }
	| DOTTED_CROSS      { $$ = yy.LINETYPE.DOTTED_CROSS; }
	;

text2
  : TXT {$$ = yy.parseMessage($1.trim().substring(1)) }
  ;

openDirective
  : open_directive { yy.parseDirective('%%{', 'open_directive'); }
  ;

typeDirective
  : type_directive { yy.parseDirective($1, 'type_directive'); }
  ;

argDirective
  : arg_directive { $1 = $1.trim().replace(/'/g, '"'); yy.parseDirective($1, 'arg_directive'); }
  ;

closeDirective
  : close_directive { yy.parseDirective('}%%', 'close_directive', 'sequence'); }
  ;

%%<|MERGE_RESOLUTION|>--- conflicted
+++ resolved
@@ -55,13 +55,8 @@
 "sequenceDiagram"                                               return 'SD';
 "autonumber" 			                                        return 'autonumber';
 ","                                                             return ',';
-<<<<<<< HEAD
 ";"                                                             return 'NEWLINE';
-[^\+\->:\n,;]+                                                  { yytext = yytext.trim(); return 'ACTOR'; }
-=======
-";"                                                             return 'NL';
 [^\+\->:\n,;]+((?!(\-x|\-\-x))[\-]*[^\+\->:\n,;]+)*             { yytext = yytext.trim(); return 'ACTOR'; }
->>>>>>> b120c341
 "->>"                                                           return 'SOLID_ARROW';
 "-->>"                                                          return 'DOTTED_ARROW';
 "->"                                                            return 'SOLID_OPEN_ARROW';
