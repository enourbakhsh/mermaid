import mermaid from './mermaid';
import mermaidAPI from './mermaidAPI';
import assignWithDepth from './assignWithDepth';

describe('when using mermaidAPI and ', function () {
  describe('doing initialize ', function () {
    beforeEach(function () {
      document.body.innerHTML = '';
      mermaidAPI.globalReset();
    });

    it('should copy a literal into the configuration', function () {
      const orgConfig = mermaidAPI.getConfig();
      expect(orgConfig.testLiteral).toBe(undefined);

      mermaidAPI.initialize({ testLiteral: true });
      const config = mermaidAPI.getConfig();

      expect(config.testLiteral).toBe(true);
    });
    it('should copy a an object into the configuration', function () {
      const orgConfig = mermaidAPI.getConfig();
      expect(orgConfig.testObject).toBe(undefined);

      const object = {
        test1: 1,
        test2: false,
      };

      mermaidAPI.initialize({ testObject: object });
      let config = mermaidAPI.getConfig();

      expect(config.testObject.test1).toBe(1);
      mermaidAPI.updateSiteConfig({ testObject: { test3: true } });
      config = mermaidAPI.getConfig();

      expect(config.testObject.test1).toBe(1);
      expect(config.testObject.test2).toBe(false);
      expect(config.testObject.test3).toBe(true);
    });
    it('should reset mermaid config to global defaults', function () {
      let config = {
        logLevel: 0,
        securityLevel: 'loose',
      };
      mermaidAPI.initialize(config);
      mermaidAPI.setConfig({ securityLevel: 'strict', logLevel: 1 });
      expect(mermaidAPI.getConfig().logLevel).toBe(1);
      expect(mermaidAPI.getConfig().securityLevel).toBe('strict');
      mermaidAPI.reset();
      expect(mermaidAPI.getConfig().logLevel).toBe(0);
      expect(mermaidAPI.getConfig().securityLevel).toBe('loose');
      mermaidAPI.globalReset();
      expect(mermaidAPI.getConfig().logLevel).toBe(5);
      expect(mermaidAPI.getConfig().securityLevel).toBe('strict');
    });

    it('should prevent changes to site defaults (sneaky)', function () {
      let config = {
        logLevel: 0,
      };
      mermaidAPI.initialize(config);
      const siteConfig = mermaidAPI.getSiteConfig();
      expect(mermaidAPI.getConfig().logLevel).toBe(0);
      config.secure = {
        toString: function () {
          mermaidAPI.initialize({ securityLevel: 'loose' });
        },
      };
      // mermaidAPI.reinitialize(config);
      expect(mermaidAPI.getConfig().secure).toEqual(mermaidAPI.getSiteConfig().secure);
      expect(mermaidAPI.getConfig().securityLevel).toBe('strict');
      mermaidAPI.reset();
      expect(mermaidAPI.getSiteConfig()).toEqual(siteConfig);
      expect(mermaidAPI.getConfig()).toEqual(siteConfig);
    });
    it('should prevent clobbering global defaults (direct)', function () {
      let config = assignWithDepth({}, mermaidAPI.defaultConfig);
      assignWithDepth(config, { logLevel: 0 });

      let error = { message: '' };
      try {
        mermaidAPI['defaultConfig'] = config;
      } catch (e) {
        error = e;
      }
      expect(error.message).toBe(
        "Cannot assign to read only property 'defaultConfig' of object '#<Object>'"
      );
      expect(mermaidAPI.defaultConfig['logLevel']).toBe(5);
    });
    it('should prevent changes to global defaults (direct)', function () {
      let error = { message: '' };
      try {
        mermaidAPI.defaultConfig['logLevel'] = 0;
      } catch (e) {
        error = e;
      }
      expect(error.message).toBe(
        "Cannot assign to read only property 'logLevel' of object '#<Object>'"
      );
      expect(mermaidAPI.defaultConfig['logLevel']).toBe(5);
    });
    it('should prevent sneaky changes to global defaults (assignWithDepth)', function () {
      let config = {
        logLevel: 0,
      };
      let error = { message: '' };
      try {
        assignWithDepth(mermaidAPI.defaultConfig, config);
      } catch (e) {
        error = e;
      }
      expect(error.message).toBe(
        "Cannot assign to read only property 'logLevel' of object '#<Object>'"
      );
      expect(mermaidAPI.defaultConfig['logLevel']).toBe(5);
    });
  });
  describe('dompurify config', function () {
    it('should allow dompurify config to be set', function () {
      mermaidAPI.initialize({ dompurifyConfig: { ADD_ATTR: ['onclick'] } });
      expect(mermaidAPI.getConfig().dompurifyConfig.ADD_ATTR).toEqual(['onclick']);
    });
  });
  describe('test mermaidApi.parse() for checking validity of input ', function () {
    mermaid.parseError = undefined; // ensure it parseError undefined
    it('should throw for an invalid definition (with no mermaid.parseError() defined)', function () {
      expect(mermaid.parseError).toEqual(undefined);
      expect(() => mermaidAPI.parse('this is not a mermaid diagram definition')).toThrow();
    });
    it('should not throw for a valid definition', function () {
      expect(() => mermaidAPI.parse('graph TD;A--x|text including URL space|B;')).not.toThrow();
    });
<<<<<<< HEAD
    it('it should return false for invalid definition WITH a parseError() callback defined', function () {
      let parseErrorWasCalled = false;
=======
    it('should return false for invalid definition WITH a parseError() callback defined', function () {
      var parseErrorWasCalled = false;
>>>>>>> fd70b862
      // also test setParseErrorHandler() call working to set mermaid.parseError
      expect(
        mermaidAPI.parse('this is not a mermaid diagram definition', () => {
          parseErrorWasCalled = true;
        })
      ).toEqual(false);
      expect(parseErrorWasCalled).toEqual(true);
    });
    it('should return true for valid definition', function () {
      expect(mermaidAPI.parse('graph TD;A--x|text including URL space|B;')).toEqual(true);
    });
  });
});<|MERGE_RESOLUTION|>--- conflicted
+++ resolved
@@ -132,13 +132,8 @@
     it('should not throw for a valid definition', function () {
       expect(() => mermaidAPI.parse('graph TD;A--x|text including URL space|B;')).not.toThrow();
     });
-<<<<<<< HEAD
     it('it should return false for invalid definition WITH a parseError() callback defined', function () {
       let parseErrorWasCalled = false;
-=======
-    it('should return false for invalid definition WITH a parseError() callback defined', function () {
-      var parseErrorWasCalled = false;
->>>>>>> fd70b862
       // also test setParseErrorHandler() call working to set mermaid.parseError
       expect(
         mermaidAPI.parse('this is not a mermaid diagram definition', () => {
