--- conflicted
+++ resolved
@@ -29,11 +29,7 @@
 export const calcThemeVariables = (theme, userOverRides) => theme.calcColors(userOverRides);
 
 const getStyles = (type, userStyles, options) => {
-<<<<<<< HEAD
-  console.warn('options in styles: ', options);
-=======
   //console.warn('options in styles: ', options);
->>>>>>> 51f0a3f4
   return ` {
     font-family: ${options.fontFamily};
     font-size: ${options.fontSize};
