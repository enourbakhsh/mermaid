name: E2E

on: [push, pull_request]

permissions:
  contents: read

jobs:
  build:
    runs-on: ubuntu-latest
    strategy:
      fail-fast: false
      matrix:
        node-version: [16.x]
        containers: [1, 2, 3, 4]
    steps:
      - uses: actions/checkout@v3

      - uses: pnpm/action-setup@v2
        # uses version from "packageManager" field in package.json

      - name: Setup Node.js ${{ matrix.node-version }}
        uses: actions/setup-node@v3
        with:
          cache: pnpm
          node-version: ${{ matrix.node-version }}

      # Install NPM dependencies, cache them correctly
      # and run all Cypress tests
      - name: Cypress run
<<<<<<< HEAD
        uses: cypress-io/github-action@v4
=======
        uses: cypress-io/github-action@v3
        # If CYPRESS_RECORD_KEY is set, run in parallel on all containers
        # Otherwise (e.g. if running from fork), we run on a single container only
        if: ${{ ( env.CYPRESS_RECORD_KEY != '' ) || ( matrix.containers == 1 ) }}
>>>>>>> 6292bebc
        with:
          start: pnpm run dev
          wait-on: 'http://localhost:9000'
          # Disable recording if we don't have an API key
          # e.g. if this action was run from a fork
          record: ${{ secrets.CYPRESS_RECORD_KEY != '' }}
          parallel: ${{ secrets.CYPRESS_RECORD_KEY != '' }}
          headless: true
        env:
          CYPRESS_RECORD_KEY: ${{ secrets.CYPRESS_RECORD_KEY }}<|MERGE_RESOLUTION|>--- conflicted
+++ resolved
@@ -28,14 +28,10 @@
       # Install NPM dependencies, cache them correctly
       # and run all Cypress tests
       - name: Cypress run
-<<<<<<< HEAD
         uses: cypress-io/github-action@v4
-=======
-        uses: cypress-io/github-action@v3
         # If CYPRESS_RECORD_KEY is set, run in parallel on all containers
         # Otherwise (e.g. if running from fork), we run on a single container only
         if: ${{ ( env.CYPRESS_RECORD_KEY != '' ) || ( matrix.containers == 1 ) }}
->>>>>>> 6292bebc
         with:
           start: pnpm run dev
           wait-on: 'http://localhost:9000'
