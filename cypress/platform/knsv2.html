<html>

<<<<<<< HEAD
<head>
  <link href="https://fonts.googleapis.com/css?family=Montserrat&display=swap" rel="stylesheet" />
  <link href="https://unpkg.com/tailwindcss@^1.0/dist/tailwind.min.css" rel="stylesheet" />
  <link rel="stylesheet" href="https://cdnjs.cloudflare.com/ajax/libs/font-awesome/4.7.0/css/font-awesome.min.css" />
  <link href="https://cdn.jsdelivr.net/npm/@mdi/font@6.9.96/css/materialdesignicons.min.css" rel="stylesheet" />
  <link href="https://fonts.googleapis.com/css?family=Noto+Sans+SC&display=swap" rel="stylesheet" />
  <link rel="preconnect" href="https://fonts.googleapis.com" />
  <link rel="preconnect" href="https://fonts.gstatic.com" crossorigin />
  <link href="https://fonts.googleapis.com/css2?family=Kalam:wght@300;400;700&display=swap" rel="stylesheet" />
  <link
    href="https://fonts.googleapis.com/css2?family=Caveat:wght@400..700&family=Kalam:wght@300;400;700&family=Rubik+Mono+One&display=swap"
    rel="stylesheet" />
  <link href="https://fonts.googleapis.com/css2?family=Kalam:wght@300;400;700&family=Rubik+Mono+One&display=swap"
    rel="stylesheet" />
=======
    <style>
      body {
        /* background: rgb(221, 208, 208); */
        /* background: #333; */
        font-family: 'Arial';
        /* font-size: 18px !important; */
      }

      h1 {
        color: grey;
      }

      .mermaid2 {
        display: none;
      }

      .mermaid svg {
        /* font-size: 18px !important; */
>>>>>>> 87b2084d

  <style>
    body {
      /* background: rgb(221, 208, 208); */
      /* background: #333; */
      font-family: 'Arial';
      /* font-size: 18px !important; */
    }

    h1 {
      color: grey;
    }

    .mermaid2 {
      display: none;
    }

    .mermaid svg {
      /* font-size: 18px !important; */

      /* background-color: #efefef;
        background-image: radial-gradient(#fff 51%, transparent 91%),
          radial-gradient(#fff 51%, transparent 91%);
        background-size: 20px 20px;
        background-position:
          0 0,
          10px 10px;
        background-repeat: repeat; */
<<<<<<< HEAD
    }
  </style>
</head>

<body>
  <pre id="diagram4" class="mermaid">
flowchart
     
      node_3@{ shape: triangle }@
     
      
  </pre>
  <pre id="diagram4" class="mermaid2">
flowchart
=======
      }

      .malware {
        position: fixed;
        bottom: 0;
        left: 0;
        right: 0;
        height: 150px;
        background: red;
        color: black;
        display: flex;
        display: flex;
        justify-content: center;
        align-items: center;
        font-family: monospace;
        font-size: 72px;
      }

      /* tspan {
              font-size: 6px !important;
            } */
    </style>
  </head>

  <body>
    <div class="flex">
      <pre id="diagram" class="mermaid">
---
config:
  look: handDrawn
  flowchart:
    htmlLabels: false
---
flowchart
      A[I am a long text, where do I go??? handdrawn - false]
</pre
      >
      <pre id="diagram" class="mermaid">
---
config:
  look: handdrawn
  flowchart:
    htmlLabels: true
---
flowchart
      A[I am a long text, where do I go??? handdrawn - true]
</pre
      >
    </div>
    <div class="flex">
      <pre id="diagram" class="mermaid">
---
config:
  flowchart:
    htmlLabels: false
---
flowchart
      A[I am a long text, where do I go??? classic - false]
</pre
      >
      <pre id="diagram" class="mermaid">
---
config:
  flowchart:
    htmlLabels: true
---
flowchart
      A[I am a long text, where do I go??? classic - true]
</pre
      >
    </div>
    <pre id="diagram2" class="mermaid2">
flowchart LR
    id1(Start)-->id2(Stop)
    style id1 fill:#f9f,stroke:#333,stroke-width:4px
    style id2 fill:#bbf,stroke:#f66,stroke-width:2px,color:#fff,stroke-dasharray: 5 5


    </pre>

    <pre id="diagram3" class="mermaid2">
      flowchart LR
    A:::foo & B:::bar --> C:::foobar
    classDef foo stroke:#f00
    classDef bar stroke:#0f0
    classDef ash color:red
    class C ash
    style C stroke:#00f, fill:black
>>>>>>> 87b2084d

      A{"This is a label"}@{
        shape: document,
        icon: car,
        labelAlt: "This is another label
        **bit**",
        path: [1,2,3]
      }@
      D@{ shape: roundedRect, icon: car
      }@

<<<<<<< HEAD
      A --> B & D
      A@{
        label: "This is the final label {}"
        icon: car
      }@ --> B
      A(This is a label)
  </pre>
=======
    <pre id="diagram4" class="mermaid2">
      stateDiagram
    A:::foo
    B:::bar --> C:::foobar
    classDef foo stroke:#f00
    classDef bar stroke:#0f0
    style C stroke:#00f, fill:black, color:white
>>>>>>> 87b2084d

  <script type="module">
    import mermaid from './mermaid.esm.mjs';
    import { layouts } from './mermaid-layout-elk.esm.mjs';
    mermaid.registerLayoutLoaders(layouts);
    mermaid.parseError = function (err, hash) {
      console.error('Mermaid error: ', err);
    };
    window.callback = function () {
      alert('A callback was triggered');
    };
    mermaid.initialize({
      // theme: 'base',
      // handdrawnSeed: 12,
      look: 'classic',
      // 'elk.nodePlacement.strategy': 'NETWORK_SIMPLEX',
      'elk.nodePlacement.strategy': 'SIMPLE',
      // 'elk.nodePlacement.strategy': 'LAYERED',
      // 'elk.mergeEdges': true,
      // layout: 'dagre',
      layout: 'elk',
      // layout: 'fixed',
      // htmlLabels: false,
      flowchart: { titleTopMargin: 10, padding: 8 },
      // fontFamily: 'Caveat',
      fontFamily: 'Kalam',
      // fontFamily: 'courier',
      sequence: {
        actorFontFamily: 'courier',
        noteFontFamily: 'courier',
        messageFontFamily: 'courier',
      },
      fontSize: 12,
      logLevel: 0,
      securityLevel: 'loose',
    });
    function callback() {
      alert('It worked');
    }
    mermaid.parseError = function (err, hash) {
      console.error('In parse error:');
      console.error(err);
    };
  </script>
</body>

<<<<<<< HEAD
=======
    <script type="module">
      import mermaid from './mermaid.esm.mjs';
      // import { layouts } from './mermaid-layout-elk.esm.mjs';
      // mermaid.registerLayoutLoaders(layouts);
      mermaid.parseError = function (err, hash) {
        console.error('Mermaid error: ', err);
      };
      window.callback = function () {
        alert('A callback was triggered');
      };
      mermaid.initialize({
        // theme: 'base',
        // handDrawnSeed: 12,
        // look: 'handDrawn',
        // 'elk.nodePlacement.strategy': 'NETWORK_SIMPLEX',
        // layout: 'dagre',
        // layout: 'elk',
        // layout: 'fixed',
        // htmlLabels: false,
        flowchart: { titleTopMargin: 10 },
        // fontFamily: 'Caveat',
        // fontFamily: 'Kalam',
        // fontFamily: 'courier',
        sequence: {
          actorFontFamily: 'courier',
          noteFontFamily: 'courier',
          messageFontFamily: 'courier',
        },
        fontSize: 12,
        logLevel: 0,
        securityLevel: 'loose',
      });
      function callback() {
        alert('It worked');
      }
      mermaid.parseError = function (err, hash) {
        console.error('In parse error:');
        console.error(err);
      };
    </script>
  </body>
>>>>>>> 87b2084d
</html><|MERGE_RESOLUTION|>--- conflicted
+++ resolved
@@ -1,21 +1,34 @@
 <html>
+  <head>
+    <link href="https://fonts.googleapis.com/css?family=Montserrat&display=swap" rel="stylesheet" />
+    <link href="https://unpkg.com/tailwindcss@^1.0/dist/tailwind.min.css" rel="stylesheet" />
+    <link
+      rel="stylesheet"
+      href="https://cdnjs.cloudflare.com/ajax/libs/font-awesome/4.7.0/css/font-awesome.min.css"
+    />
+    <link
+      href="https://cdn.jsdelivr.net/npm/@mdi/font@6.9.96/css/materialdesignicons.min.css"
+      rel="stylesheet"
+    />
+    <link
+      href="https://fonts.googleapis.com/css?family=Noto+Sans+SC&display=swap"
+      rel="stylesheet"
+    />
+    <link rel="preconnect" href="https://fonts.googleapis.com" />
+    <link rel="preconnect" href="https://fonts.gstatic.com" crossorigin />
+    <link
+      href="https://fonts.googleapis.com/css2?family=Kalam:wght@300;400;700&display=swap"
+      rel="stylesheet"
+    />
+    <link
+      href="https://fonts.googleapis.com/css2?family=Caveat:wght@400..700&family=Kalam:wght@300;400;700&family=Rubik+Mono+One&display=swap"
+      rel="stylesheet"
+    />
+    <link
+      href="https://fonts.googleapis.com/css2?family=Kalam:wght@300;400;700&family=Rubik+Mono+One&display=swap"
+      rel="stylesheet"
+    />
 
-<<<<<<< HEAD
-<head>
-  <link href="https://fonts.googleapis.com/css?family=Montserrat&display=swap" rel="stylesheet" />
-  <link href="https://unpkg.com/tailwindcss@^1.0/dist/tailwind.min.css" rel="stylesheet" />
-  <link rel="stylesheet" href="https://cdnjs.cloudflare.com/ajax/libs/font-awesome/4.7.0/css/font-awesome.min.css" />
-  <link href="https://cdn.jsdelivr.net/npm/@mdi/font@6.9.96/css/materialdesignicons.min.css" rel="stylesheet" />
-  <link href="https://fonts.googleapis.com/css?family=Noto+Sans+SC&display=swap" rel="stylesheet" />
-  <link rel="preconnect" href="https://fonts.googleapis.com" />
-  <link rel="preconnect" href="https://fonts.gstatic.com" crossorigin />
-  <link href="https://fonts.googleapis.com/css2?family=Kalam:wght@300;400;700&display=swap" rel="stylesheet" />
-  <link
-    href="https://fonts.googleapis.com/css2?family=Caveat:wght@400..700&family=Kalam:wght@300;400;700&family=Rubik+Mono+One&display=swap"
-    rel="stylesheet" />
-  <link href="https://fonts.googleapis.com/css2?family=Kalam:wght@300;400;700&family=Rubik+Mono+One&display=swap"
-    rel="stylesheet" />
-=======
     <style>
       body {
         /* background: rgb(221, 208, 208); */
@@ -34,28 +47,8 @@
 
       .mermaid svg {
         /* font-size: 18px !important; */
->>>>>>> 87b2084d
 
-  <style>
-    body {
-      /* background: rgb(221, 208, 208); */
-      /* background: #333; */
-      font-family: 'Arial';
-      /* font-size: 18px !important; */
-    }
-
-    h1 {
-      color: grey;
-    }
-
-    .mermaid2 {
-      display: none;
-    }
-
-    .mermaid svg {
-      /* font-size: 18px !important; */
-
-      /* background-color: #efefef;
+        /* background-color: #efefef;
         background-image: radial-gradient(#fff 51%, transparent 91%),
           radial-gradient(#fff 51%, transparent 91%);
         background-size: 20px 20px;
@@ -63,111 +56,21 @@
           0 0,
           10px 10px;
         background-repeat: repeat; */
-<<<<<<< HEAD
-    }
-  </style>
-</head>
+      }
+    </style>
+  </head>
 
-<body>
-  <pre id="diagram4" class="mermaid">
+  <body>
+    <pre id="diagram4" class="mermaid">
 flowchart
      
       node_3@{ shape: triangle }@
      
       
-  </pre>
-  <pre id="diagram4" class="mermaid2">
+  </pre
+    >
+    <pre id="diagram4" class="mermaid2">
 flowchart
-=======
-      }
-
-      .malware {
-        position: fixed;
-        bottom: 0;
-        left: 0;
-        right: 0;
-        height: 150px;
-        background: red;
-        color: black;
-        display: flex;
-        display: flex;
-        justify-content: center;
-        align-items: center;
-        font-family: monospace;
-        font-size: 72px;
-      }
-
-      /* tspan {
-              font-size: 6px !important;
-            } */
-    </style>
-  </head>
-
-  <body>
-    <div class="flex">
-      <pre id="diagram" class="mermaid">
----
-config:
-  look: handDrawn
-  flowchart:
-    htmlLabels: false
----
-flowchart
-      A[I am a long text, where do I go??? handdrawn - false]
-</pre
-      >
-      <pre id="diagram" class="mermaid">
----
-config:
-  look: handdrawn
-  flowchart:
-    htmlLabels: true
----
-flowchart
-      A[I am a long text, where do I go??? handdrawn - true]
-</pre
-      >
-    </div>
-    <div class="flex">
-      <pre id="diagram" class="mermaid">
----
-config:
-  flowchart:
-    htmlLabels: false
----
-flowchart
-      A[I am a long text, where do I go??? classic - false]
-</pre
-      >
-      <pre id="diagram" class="mermaid">
----
-config:
-  flowchart:
-    htmlLabels: true
----
-flowchart
-      A[I am a long text, where do I go??? classic - true]
-</pre
-      >
-    </div>
-    <pre id="diagram2" class="mermaid2">
-flowchart LR
-    id1(Start)-->id2(Stop)
-    style id1 fill:#f9f,stroke:#333,stroke-width:4px
-    style id2 fill:#bbf,stroke:#f66,stroke-width:2px,color:#fff,stroke-dasharray: 5 5
-
-
-    </pre>
-
-    <pre id="diagram3" class="mermaid2">
-      flowchart LR
-    A:::foo & B:::bar --> C:::foobar
-    classDef foo stroke:#f00
-    classDef bar stroke:#0f0
-    classDef ash color:red
-    class C ash
-    style C stroke:#00f, fill:black
->>>>>>> 87b2084d
 
       A{"This is a label"}@{
         shape: document,
@@ -179,75 +82,19 @@
       D@{ shape: roundedRect, icon: car
       }@
 
-<<<<<<< HEAD
       A --> B & D
       A@{
         label: "This is the final label {}"
         icon: car
       }@ --> B
       A(This is a label)
-  </pre>
-=======
-    <pre id="diagram4" class="mermaid2">
-      stateDiagram
-    A:::foo
-    B:::bar --> C:::foobar
-    classDef foo stroke:#f00
-    classDef bar stroke:#0f0
-    style C stroke:#00f, fill:black, color:white
->>>>>>> 87b2084d
+  </pre
+    >
 
-  <script type="module">
-    import mermaid from './mermaid.esm.mjs';
-    import { layouts } from './mermaid-layout-elk.esm.mjs';
-    mermaid.registerLayoutLoaders(layouts);
-    mermaid.parseError = function (err, hash) {
-      console.error('Mermaid error: ', err);
-    };
-    window.callback = function () {
-      alert('A callback was triggered');
-    };
-    mermaid.initialize({
-      // theme: 'base',
-      // handdrawnSeed: 12,
-      look: 'classic',
-      // 'elk.nodePlacement.strategy': 'NETWORK_SIMPLEX',
-      'elk.nodePlacement.strategy': 'SIMPLE',
-      // 'elk.nodePlacement.strategy': 'LAYERED',
-      // 'elk.mergeEdges': true,
-      // layout: 'dagre',
-      layout: 'elk',
-      // layout: 'fixed',
-      // htmlLabels: false,
-      flowchart: { titleTopMargin: 10, padding: 8 },
-      // fontFamily: 'Caveat',
-      fontFamily: 'Kalam',
-      // fontFamily: 'courier',
-      sequence: {
-        actorFontFamily: 'courier',
-        noteFontFamily: 'courier',
-        messageFontFamily: 'courier',
-      },
-      fontSize: 12,
-      logLevel: 0,
-      securityLevel: 'loose',
-    });
-    function callback() {
-      alert('It worked');
-    }
-    mermaid.parseError = function (err, hash) {
-      console.error('In parse error:');
-      console.error(err);
-    };
-  </script>
-</body>
-
-<<<<<<< HEAD
-=======
     <script type="module">
       import mermaid from './mermaid.esm.mjs';
-      // import { layouts } from './mermaid-layout-elk.esm.mjs';
-      // mermaid.registerLayoutLoaders(layouts);
+      import { layouts } from './mermaid-layout-elk.esm.mjs';
+      mermaid.registerLayoutLoaders(layouts);
       mermaid.parseError = function (err, hash) {
         console.error('Mermaid error: ', err);
       };
@@ -256,16 +103,19 @@
       };
       mermaid.initialize({
         // theme: 'base',
-        // handDrawnSeed: 12,
-        // look: 'handDrawn',
+        // handdrawnSeed: 12,
+        look: 'classic',
         // 'elk.nodePlacement.strategy': 'NETWORK_SIMPLEX',
+        'elk.nodePlacement.strategy': 'SIMPLE',
+        // 'elk.nodePlacement.strategy': 'LAYERED',
+        // 'elk.mergeEdges': true,
         // layout: 'dagre',
-        // layout: 'elk',
+        layout: 'elk',
         // layout: 'fixed',
         // htmlLabels: false,
-        flowchart: { titleTopMargin: 10 },
+        flowchart: { titleTopMargin: 10, padding: 8 },
         // fontFamily: 'Caveat',
-        // fontFamily: 'Kalam',
+        fontFamily: 'Kalam',
         // fontFamily: 'courier',
         sequence: {
           actorFontFamily: 'courier',
@@ -285,5 +135,4 @@
       };
     </script>
   </body>
->>>>>>> 87b2084d
 </html>