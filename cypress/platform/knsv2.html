<html>
  <head>
    <link href="https://fonts.googleapis.com/css?family=Montserrat&display=swap" rel="stylesheet" />
    <link href="https://unpkg.com/tailwindcss@^1.0/dist/tailwind.min.css" rel="stylesheet" />
    <link
      rel="stylesheet"
      href="https://cdnjs.cloudflare.com/ajax/libs/font-awesome/4.7.0/css/font-awesome.min.css"
    />
    <link
      href="https://cdn.jsdelivr.net/npm/@mdi/font@6.9.96/css/materialdesignicons.min.css"
      rel="stylesheet"
    />
    <link
      href="https://fonts.googleapis.com/css?family=Noto+Sans+SC&display=swap"
      rel="stylesheet"
    />
    <style>
      body {
        /* background: rgb(221, 208, 208); */
        /* background:#333; */
        font-family: 'Arial';
        /* font-size: 18px !important; */
      }
      h1 {
        color: grey;
      }
      .mermaid2 {
        display: none;
      }
      .mermaid svg {
        /* font-size: 18px !important; */
        background-color: #eee;
        background-image: radial-gradient(#fff 1%, transparent 11%),
          radial-gradient(#fff 1%, transparent 11%);
        background-size: 20px 20px;
        background-position: 0 0, 10px 10px;
        background-repeat: repeat;
      }
      .malware {
        position: fixed;
        bottom: 0;
        left: 0;
        right: 0;
        height: 150px;
        background: red;
        color: black;
        display: flex;
        display: flex;
        justify-content: center;
        align-items: center;
        font-family: monospace;
        font-size: 72px;
      }
    </style>
  </head>
  <body>
    <div>Security check</div>
    <pre id="diagram" class="mermaid">
<<<<<<< HEAD
%%{init: {"flowchart": {"defaultRenderer": "elk"}} }%%
flowchart TB
  %% I could not figure out how to use double quotes in labels in Mermaid
  subgraph ibm[IBM Espresso CPU]
    core0[IBM PowerPC Broadway Core 0]
    core1[IBM PowerPC Broadway Core 1]
    core2[IBM PowerPC Broadway Core 2]

    rom[16 KB ROM]

    core0 --- core2

    rom --> core2
  end

  subgraph amd[AMD Latte GPU]
    mem[Memory & I/O Bridge]
    dram[DRAM Controller]
    edram[32 MB EDRAM MEM1]
    rom[512 B SEEPROM]

    sata[SATA IF]
    exi[EXI]

    subgraph gx[GX]
      sram[3 MB 1T-SRAM]
    end

    radeon[AMD Radeon R7xx GX2]

    mem --- gx
    mem --- radeon

    rom --- mem

    mem --- sata
    mem --- exi

    dram --- sata
    dram --- exi
  end

  ddr3[2 GB DDR3 RAM MEM2]

  mem --- ddr3
  dram --- ddr3
  edram --- ddr3

  core1 --- mem

  exi --- rtc
  rtc{{rtc}}
</pre
    >
    <br />
    <pre id="diagram" class="mermaid">
flowchart TB
  %% I could not figure out how to use double quotes in labels in Mermaid
  subgraph ibm[IBM Espresso CPU]
    core0[IBM PowerPC Broadway Core 0]
    core1[IBM PowerPC Broadway Core 1]
    core2[IBM PowerPC Broadway Core 2]

    rom[16 KB ROM]

    core0 --- core2

    rom --> core2
  end

  subgraph amd[AMD Latte GPU]
    mem[Memory & I/O Bridge]
    dram[DRAM Controller]
    edram[32 MB EDRAM MEM1]
    rom[512 B SEEPROM]

    sata[SATA IF]
    exi[EXI]

    subgraph gx[GX]
      sram[3 MB 1T-SRAM]
    end

    radeon[AMD Radeon R7xx GX2]

    mem --- gx
    mem --- radeon

    rom --- mem

    mem --- sata
    mem --- exi

    dram --- sata
    dram --- exi
  end

  ddr3[2 GB DDR3 RAM MEM2]

  mem --- ddr3
  dram --- ddr3
  edram --- ddr3

  core1 --- mem

  exi --- rtc
  rtc{{rtc}}
</pre
    >
    <br />
    &nbsp;
    <pre id="diagram" class="mermaid2">
      flowchart LR
  B1 --be be--x B2
  B1 --bo bo--o B3
  subgraph Ugge
      B2
      B3
      subgraph inner
          B4
          B5
      end
      subgraph inner2
        subgraph deeper
          C4
          C5
        end
        C6
      end

      B4 --> C4

      B3 -- X --> B4
      B2 --> inner

      C4 --> C5
  end

  subgraph outer
      B6
  end
  B6 --> B5
  </pre
    >
    <pre id="diagram" class="mermaid2">
sequenceDiagram
    Customer->>+Stripe: Makes a payment request
    Stripe->>+Bank: Forwards the payment request to the bank
    Bank->>+Customer: Asks for authorization
    Customer->>+Bank: Provides authorization
    Bank->>+Stripe: Sends a response with payment details
    Stripe->>+Merchant: Sends a notification of payment receipt
    Merchant->>+Stripe: Confirms the payment
    Stripe->>+Customer: Sends a confirmation of payment
    Customer->>+Merchant: Receives goods or services
        </pre
    >
=======
flowchart LR
    %% Actors
    A
    subgraph Sub
        B --> C
    end

    %% Accusations
    A --L --> Sub

    %% Offense
    B --> A

    </pre>
    <pre id="diagram" class="mermaid">
      stateDiagram-v2

      [*] --> S1
      S1 --> S2: long line using<br/>should work
      S1 --> S3: long line using <br>should work
      S1 --> S4: long line using \\nshould work

    </pre>
>>>>>>> 1fca5131
    <pre id="diagram" class="mermaid2">
      gantt
        title Style today marker (vertical line should be 5px wide and half-transparent blue)
        dateFormat YYYY-MM-DD
        axisFormat %d
        todayMarker stroke-width:5px,stroke:#00f,opacity:0.5
        section Section1
        Today: 1, -1h
    </pre>

    <!-- <div id="cy"></div> -->
    <!-- <script src="http://localhost:9000/packages/mermaid-mindmap/dist/mermaid-mindmap-detector.js"></script> -->
    <!-- <script src="./mermaid-example-diagram-detector.js"></script>    -->
    <!-- <script src="//cdn.jsdelivr.net/npm/mermaid@9.1.7/dist/mermaid.min.js"></script> -->
    <!-- <script src="./mermaid.js"></script> -->

    <script type="module">
      import mindmap from '../../packages/mermaid-mindmap/src/detector';
      import flowV3 from '../../packages/mermaid-flowchart-v3/src/detector';
      // import example from '../../packages/mermaid-example-diagram/src/detector';
      import mermaid from '../../packages/mermaid/src/mermaid';
      await mermaid.registerExternalDiagrams([mindmap, flowV3]);
      mermaid.parseError = function (err, hash) {
        // console.error('Mermaid error: ', err);
      };
      mermaid.initialize({
<<<<<<< HEAD
        // theme: 'forest',
=======
        theme: 'default',
>>>>>>> 1fca5131
        startOnLoad: true,
        logLevel: 0,
        flowchart: {
          // defaultRenderer: 'elk',
          useMaxWidth: false,
          htmlLabels: true,
        },
        gantt: {
          useMaxWidth: false,
        },
        useMaxWidth: false,
      });
      function callback() {
        alert('It worked');
      }
      mermaid.parseError = function (err, hash) {
        console.error('In parse error:');
        console.error(err);
      };
      // mermaid.test1('first_slow', 1200).then((r) => console.info(r));
      // mermaid.test1('second_fast', 200).then((r) => console.info(r));
      // mermaid.test1('third_fast', 200).then((r) => console.info(r));
      // mermaid.test1('forth_slow', 1200).then((r) => console.info(r));
    </script>
  </body>
</html><|MERGE_RESOLUTION|>--- conflicted
+++ resolved
@@ -56,7 +56,6 @@
   <body>
     <div>Security check</div>
     <pre id="diagram" class="mermaid">
-<<<<<<< HEAD
 %%{init: {"flowchart": {"defaultRenderer": "elk"}} }%%
 flowchart TB
   %% I could not figure out how to use double quotes in labels in Mermaid
@@ -214,31 +213,6 @@
     Customer->>+Merchant: Receives goods or services
         </pre
     >
-=======
-flowchart LR
-    %% Actors
-    A
-    subgraph Sub
-        B --> C
-    end
-
-    %% Accusations
-    A --L --> Sub
-
-    %% Offense
-    B --> A
-
-    </pre>
-    <pre id="diagram" class="mermaid">
-      stateDiagram-v2
-
-      [*] --> S1
-      S1 --> S2: long line using<br/>should work
-      S1 --> S3: long line using <br>should work
-      S1 --> S4: long line using \\nshould work
-
-    </pre>
->>>>>>> 1fca5131
     <pre id="diagram" class="mermaid2">
       gantt
         title Style today marker (vertical line should be 5px wide and half-transparent blue)
@@ -265,11 +239,7 @@
         // console.error('Mermaid error: ', err);
       };
       mermaid.initialize({
-<<<<<<< HEAD
         // theme: 'forest',
-=======
-        theme: 'default',
->>>>>>> 1fca5131
         startOnLoad: true,
         logLevel: 0,
         flowchart: {
