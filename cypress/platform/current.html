<html>
  <head>
    <link
      href="https://fonts.googleapis.com/css?family=Montserrat&display=swap"
      rel="stylesheet"
    />
    <link href="https://unpkg.com/tailwindcss@^1.0/dist/tailwind.min.css" rel="stylesheet">
    <link rel="stylesheet" href="https://cdnjs.cloudflare.com/ajax/libs/font-awesome/4.7.0/css/font-awesome.min.css">
    <link href="https://fonts.googleapis.com/css?family=Noto+Sans+SC&display=swap" rel="stylesheet">
    <style>
      body {
        /* background: rgb(221, 208, 208); */
        /* background:#333; */
        font-family: 'Arial';
        }
      h1 { color: grey;}
      .mermaid2 {
        display: none;
      }
    </style>
  </head>
  <body>
    <h1>info below</h1>
    <div class="flex">
      <div class="mermaid2" style="width: 50%; height: 20%;">
flowchart BT
    subgraph two
    b1
    end
    subgraph three
    c1-->c2
    end
    c1 --apa apa apa--> b1
    two --> c2
      </div>
      <div class="mermaid" style="width: 50%; height: 20%;">
sequenceDiagram
   Alice->>Bob:Extremely utterly long line of longness which had preivously overflown the actor box as it is much longer than what it should be
   Bob->>Alice: I'm short though
<<<<<<< HEAD

=======
>>>>>>> 98a7800f
      </div>
      <div class="mermaid2" style="width: 50%; height: 20%;">
flowchart TB
    subgraph two
    b1
    end
    subgraph three
    c1-->c2
    end
    c1 --apa apa apa--> b1
    b1 --> c2
      </div>
      <div class="mermaid" style="width: 50%; height: 20%;">

      flowchart BT
      subgraph a
        b1 -- ok --> b2
      end
      a -- sert --> c
      c --> d
      b1 --> d
      a --asd123 --> d
      </div>
      <div class="mermaid2" style="width: 50%; height: 20%;">
stateDiagram-v2
  state A {
    B1 --> B2: ok
  }
  A --> C: sert
  C --> D
  B1 --> D
  A --> D: asd123
      </div>
      </div>
      <div class="mermaid2" style="width: 50%; height: 20%;">

      </div>

  <script src="./mermaid.js"></script>
    <script>
      mermaid.parseError = function (err, hash) {
          // console.error('Mermaid error: ', err);
        };
      mermaid.initialize({
        // theme: 'dark',
        // arrowMarkerAbsolute: true,
        // themeCSS: '.edgePath .path {stroke: red;} .arrowheadPath {fill: red;}',
        logLevel: 0,
        flowchart: { curve: 'linear', "htmlLabels": false },
        // gantt: { axisFormat: '%m/%d/%Y' },
        sequence: { actorMargin: 50, showSequenceNumbers: true },
        // sequenceDiagram: { actorMargin: 300 } // deprecated
        fontFamily: '"arial", sans-serif',
        curve: 'linear',
        securityLevel: 'loose'
      });
      function callback(){alert('It worked');}
    </script>
  </body>
</html><|MERGE_RESOLUTION|>--- conflicted
+++ resolved
@@ -37,10 +37,6 @@
 sequenceDiagram
    Alice->>Bob:Extremely utterly long line of longness which had preivously overflown the actor box as it is much longer than what it should be
    Bob->>Alice: I'm short though
-<<<<<<< HEAD
-
-=======
->>>>>>> 98a7800f
       </div>
       <div class="mermaid2" style="width: 50%; height: 20%;">
 flowchart TB
