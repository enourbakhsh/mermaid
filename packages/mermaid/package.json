{
  "name": "mermaid",
  "version": "10.7.0",
  "description": "Markdown-ish syntax for generating flowcharts, sequence diagrams, class diagrams, gantt charts and git graphs.",
  "type": "module",
  "module": "./dist/mermaid.core.mjs",
  "types": "./dist/mermaid.d.ts",
  "exports": {
    ".": {
      "types": "./dist/mermaid.d.ts",
      "import": "./dist/mermaid.core.mjs",
      "default": "./dist/mermaid.core.mjs"
    },
    "./*": "./*"
  },
  "keywords": [
    "diagram",
    "markdown",
    "flowchart",
    "sequence diagram",
    "gantt",
    "class diagram",
    "git graph"
  ],
  "scripts": {
    "clean": "rimraf dist",
    "dev": "pnpm -w dev",
    "docs:code": "typedoc src/defaultConfig.ts src/config.ts src/mermaidAPI.ts && prettier --write ./src/docs/config/setup",
    "docs:build": "rimraf ../../docs && pnpm docs:spellcheck && pnpm docs:code && tsx scripts/docs.cli.mts",
    "docs:verify": "pnpm docs:spellcheck && pnpm docs:code && tsx scripts/docs.cli.mts --verify",
    "docs:pre:vitepress": "pnpm --filter ./src/docs prefetch && rimraf src/vitepress && pnpm docs:code && tsx scripts/docs.cli.mts --vitepress && pnpm --filter ./src/vitepress install --no-frozen-lockfile --ignore-scripts",
    "docs:build:vitepress": "pnpm docs:pre:vitepress && (cd src/vitepress && pnpm run build) && cpy --flat src/docs/landing/ ./src/vitepress/.vitepress/dist/landing",
    "docs:dev": "pnpm docs:pre:vitepress && concurrently \"pnpm --filter ./src/vitepress dev\" \"tsx scripts/docs.cli.mts --watch --vitepress\"",
    "docs:dev:docker": "pnpm docs:pre:vitepress && concurrently \"pnpm --filter ./src/vitepress dev:docker\" \"tsx scripts/docs.cli.mts --watch --vitepress\"",
    "docs:serve": "pnpm docs:build:vitepress && vitepress serve src/vitepress",
    "docs:spellcheck": "cspell --config ../../cSpell.json \"src/docs/**/*.md\"",
    "docs:release-version": "tsx scripts/update-release-version.mts",
    "docs:verify-version": "tsx scripts/update-release-version.mts --verify",
    "types:build-config": "tsx scripts/create-types-from-json-schema.mts",
    "types:verify-config": "tsx scripts/create-types-from-json-schema.mts --verify",
    "checkCircle": "npx madge --circular ./src",
    "release": "pnpm build",
    "prepublishOnly": "cpy '../../README.*' ./ --cwd=. && pnpm docs:release-version && pnpm -w run build"
  },
  "repository": {
    "type": "git",
    "url": "https://github.com/mermaid-js/mermaid"
  },
  "author": "Knut Sveidqvist",
  "license": "MIT",
  "standard": {
    "ignore": [
      "**/parser/*.js",
      "dist/**/*.js",
      "cypress/**/*.js"
    ],
    "globals": [
      "page"
    ]
  },
  "dependencies": {
    "@braintree/sanitize-url": "^6.0.1",
    "@types/d3-scale": "^4.0.3",
    "@types/d3-scale-chromatic": "^3.0.0",
    "cytoscape": "^3.23.0",
    "cytoscape-cose-bilkent": "^4.1.0",
    "cytoscape-fcose": "^2.1.0",
    "d3": "^7.4.0",
    "d3-sankey": "^0.12.3",
    "dagre-d3-es": "7.0.10",
    "dayjs": "^1.11.7",
    "dompurify": "^3.0.5",
<<<<<<< HEAD
    "elkjs": "^0.8.2",
    "katex": "^0.15.2",
=======
    "elkjs": "^0.9.0",
>>>>>>> d0224b23
    "khroma": "^2.0.0",
    "lodash-es": "^4.17.21",
    "mdast-util-from-markdown": "^1.3.0",
    "non-layered-tidy-tree-layout": "^2.0.2",
    "stylis": "^4.1.3",
    "ts-dedent": "^2.2.0",
    "uuid": "^9.0.0",
    "web-worker": "^1.2.0"
  },
  "devDependencies": {
    "@adobe/jsonschema2md": "^7.1.4",
    "@types/cytoscape": "^3.19.9",
    "@types/d3": "^7.4.0",
    "@types/d3-sankey": "^0.12.1",
    "@types/d3-scale": "^4.0.3",
    "@types/d3-selection": "^3.0.5",
    "@types/d3-shape": "^3.1.1",
    "@types/dompurify": "^3.0.2",
    "@types/jsdom": "^21.1.1",
    "@types/katex": "^0.16.7",
    "@types/lodash-es": "^4.17.7",
    "@types/micromatch": "^4.0.2",
    "@types/prettier": "^2.7.2",
    "@types/stylis": "^4.0.2",
    "@types/uuid": "^9.0.1",
    "@typescript-eslint/eslint-plugin": "^5.59.0",
    "@typescript-eslint/parser": "^5.59.0",
    "ajv": "^8.11.2",
    "chokidar": "^3.5.3",
    "concurrently": "^8.0.1",
    "cpy-cli": "^4.2.0",
    "cspell": "^6.31.1",
    "csstree-validator": "^3.0.0",
    "globby": "^13.1.4",
    "jison": "^0.4.18",
    "js-base64": "^3.7.5",
    "jsdom": "^22.0.0",
    "json-schema-to-typescript": "^11.0.3",
    "micromatch": "^4.0.5",
    "path-browserify": "^1.0.1",
    "prettier": "^2.8.8",
    "remark": "^14.0.2",
    "remark-frontmatter": "^4.0.1",
    "remark-gfm": "^3.0.1",
    "rimraf": "^5.0.0",
    "start-server-and-test": "^2.0.0",
    "type-fest": "^4.1.0",
    "typedoc": "^0.25.0",
    "typedoc-plugin-markdown": "^3.15.2",
    "typescript": "^5.0.4",
    "unist-util-flatmap": "^1.0.0",
    "unist-util-visit": "^4.1.2",
    "vitepress": "^1.0.0-alpha.72",
    "vitepress-plugin-search": "^1.0.4-alpha.20"
  },
  "files": [
    "dist/",
    "README.md"
  ],
  "sideEffects": false,
  "publishConfig": {
    "access": "public"
  }
}<|MERGE_RESOLUTION|>--- conflicted
+++ resolved
@@ -70,12 +70,8 @@
     "dagre-d3-es": "7.0.10",
     "dayjs": "^1.11.7",
     "dompurify": "^3.0.5",
-<<<<<<< HEAD
-    "elkjs": "^0.8.2",
+    "elkjs": "^0.9.0",
     "katex": "^0.15.2",
-=======
-    "elkjs": "^0.9.0",
->>>>>>> d0224b23
     "khroma": "^2.0.0",
     "lodash-es": "^4.17.21",
     "mdast-util-from-markdown": "^1.3.0",
