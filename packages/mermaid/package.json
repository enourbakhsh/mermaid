--- conflicted
+++ resolved
@@ -60,14 +60,8 @@
   },
   "dependencies": {
     "@braintree/sanitize-url": "^6.0.1",
-<<<<<<< HEAD
     "@mermaid-js/parser": "workspace:^",
-    "cytoscape": "^3.23.0",
-=======
-    "@types/d3-scale": "^4.0.3",
-    "@types/d3-scale-chromatic": "^3.0.0",
     "cytoscape": "^3.28.1",
->>>>>>> 9c6ad546
     "cytoscape-cose-bilkent": "^4.1.0",
     "d3": "^7.4.0",
     "d3-sankey": "^0.12.3",
