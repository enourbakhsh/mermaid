--- conflicted
+++ resolved
@@ -1,10 +1,6 @@
 {
   "name": "mermaid",
-<<<<<<< HEAD
   "version": "11.0.0-alpha.6",
-=======
-  "version": "10.8.0",
->>>>>>> 1857eb1d
   "description": "Markdown-ish syntax for generating flowcharts, sequence diagrams, class diagrams, gantt charts and git graphs.",
   "type": "module",
   "module": "./dist/mermaid.core.mjs",
@@ -72,11 +68,8 @@
     "dagre-d3-es": "7.0.10",
     "dayjs": "^1.11.7",
     "dompurify": "^3.0.5",
-<<<<<<< HEAD
-=======
     "elkjs": "^0.9.0",
     "katex": "^0.16.9",
->>>>>>> 1857eb1d
     "khroma": "^2.0.0",
     "lodash-es": "^4.17.21",
     "mdast-util-from-markdown": "^1.3.0",
