{
  "name": "mermaid",
<<<<<<< HEAD
  "version": "9.2.3-rc.1",
  "description": "Markdownish syntax for generating flowcharts, sequence diagrams, class diagrams, gantt charts and git graphs.",
=======
  "version": "9.2.2",
  "description": "Markdown-ish syntax for generating flowcharts, sequence diagrams, class diagrams, gantt charts and git graphs.",
>>>>>>> 650ee31c
  "main": "./dist/mermaid.min.js",
  "module": "./dist/mermaid.core.mjs",
  "types": "./dist/mermaid.d.ts",
  "exports": {
    ".": {
      "require": "./dist/mermaid.min.js",
      "import": "./dist/mermaid.core.mjs",
      "types": "./dist/mermaid.d.ts"
    },
    "./*": "./*"
  },
  "keywords": [
    "diagram",
    "markdown",
    "flowchart",
    "sequence diagram",
    "gantt",
    "class diagram",
    "git graph"
  ],
  "scripts": {
    "clean": "rimraf dist",
    "docs:code": "typedoc src/defaultConfig.ts src/config.ts src/mermaidAPI.ts && prettier --write ./src/docs/config/setup",
    "docs:build": "rimraf ../../docs && pnpm docs:spellcheck && pnpm docs:code && ts-node-esm src/docs.mts",
    "docs:verify": "pnpm docs:spellcheck && pnpm docs:code && ts-node-esm src/docs.mts --verify",
    "docs:pre:vitepress": "rimraf src/vitepress && pnpm docs:code && ts-node-esm src/docs.mts --vitepress",
    "docs:build:vitepress": "pnpm docs:pre:vitepress && vitepress build src/vitepress",
    "docs:dev": "pnpm docs:pre:vitepress && concurrently \"vitepress dev src/vitepress\" \"ts-node-esm src/docs.mts --watch --vitepress\"",
    "docs:serve": "pnpm docs:build:vitepress && vitepress serve src/vitepress",
    "docs:spellcheck": "cspell --config ../../cSpell.json \"src/docs/**/*.md\"",
    "release": "pnpm build",
    "prepublishOnly": "pnpm -w run build"
  },
  "repository": {
    "type": "git",
    "url": "https://github.com/mermaid-js/mermaid"
  },
  "author": "Knut Sveidqvist",
  "license": "MIT",
  "standard": {
    "ignore": [
      "**/parser/*.js",
      "dist/**/*.js",
      "cypress/**/*.js"
    ],
    "globals": [
      "page"
    ]
  },
  "dependencies": {
    "@braintree/sanitize-url": "^6.0.0",
    "d3": "^7.0.0",
    "dagre-d3-es": "7.0.4",
    "dompurify": "2.4.1",
    "khroma": "^2.0.0",
<<<<<<< HEAD
    "lodash": "^4.14.189",
=======
    "lodash-es": "^4.17.21",
>>>>>>> 650ee31c
    "moment-mini": "^2.24.0",
    "non-layered-tidy-tree-layout": "^2.0.2",
    "stylis": "^4.1.2",
    "uuid": "^9.0.0"
  },
  "devDependencies": {
    "@types/d3": "^7.4.0",
    "@types/dompurify": "^2.4.0",
    "@types/jsdom": "^20.0.1",
<<<<<<< HEAD
=======
    "@types/lodash-es": "^4.17.6",
>>>>>>> 650ee31c
    "@types/micromatch": "^4.0.2",
    "@types/prettier": "^2.7.1",
    "@types/lodash": "^4.14.189",
    "@types/stylis": "^4.0.2",
    "@types/uuid": "^8.3.4",
    "@typescript-eslint/eslint-plugin": "^5.42.1",
    "@typescript-eslint/parser": "^5.42.1",
    "chokidar": "^3.5.3",
    "concurrently": "^7.5.0",
    "coveralls": "^3.1.1",
    "cspell": "^6.14.3",
    "globby": "^13.1.2",
    "jison": "^0.4.18",
    "js-base64": "^3.7.2",
    "jsdom": "^20.0.2",
    "micromatch": "^4.0.5",
    "moment": "^2.29.4",
    "path-browserify": "^1.0.1",
    "prettier": "^2.7.1",
    "remark": "^14.0.2",
    "rimraf": "^3.0.2",
    "start-server-and-test": "^1.14.0",
    "typedoc": "^0.23.18",
    "typedoc-plugin-markdown": "^3.13.6",
    "typescript": "^4.8.4",
    "unist-util-flatmap": "^1.0.0",
    "vitepress": "^1.0.0-alpha.28",
    "vitepress-plugin-search": "^1.0.4-alpha.15"
  },
  "files": [
    "dist",
    "README.md"
  ],
  "sideEffects": [
    "**/*.css",
    "**/*.scss"
  ]
}<|MERGE_RESOLUTION|>--- conflicted
+++ resolved
@@ -1,12 +1,7 @@
 {
   "name": "mermaid",
-<<<<<<< HEAD
   "version": "9.2.3-rc.1",
-  "description": "Markdownish syntax for generating flowcharts, sequence diagrams, class diagrams, gantt charts and git graphs.",
-=======
-  "version": "9.2.2",
   "description": "Markdown-ish syntax for generating flowcharts, sequence diagrams, class diagrams, gantt charts and git graphs.",
->>>>>>> 650ee31c
   "main": "./dist/mermaid.min.js",
   "module": "./dist/mermaid.core.mjs",
   "types": "./dist/mermaid.d.ts",
@@ -62,11 +57,7 @@
     "dagre-d3-es": "7.0.4",
     "dompurify": "2.4.1",
     "khroma": "^2.0.0",
-<<<<<<< HEAD
-    "lodash": "^4.14.189",
-=======
     "lodash-es": "^4.17.21",
->>>>>>> 650ee31c
     "moment-mini": "^2.24.0",
     "non-layered-tidy-tree-layout": "^2.0.2",
     "stylis": "^4.1.2",
@@ -76,13 +67,9 @@
     "@types/d3": "^7.4.0",
     "@types/dompurify": "^2.4.0",
     "@types/jsdom": "^20.0.1",
-<<<<<<< HEAD
-=======
     "@types/lodash-es": "^4.17.6",
->>>>>>> 650ee31c
     "@types/micromatch": "^4.0.2",
     "@types/prettier": "^2.7.1",
-    "@types/lodash": "^4.14.189",
     "@types/stylis": "^4.0.2",
     "@types/uuid": "^8.3.4",
     "@typescript-eslint/eslint-plugin": "^5.42.1",
