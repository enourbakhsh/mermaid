import { scaleLinear } from 'd3';
import { log } from '../../logger.js';
import type { BaseDiagramConfig, QuadrantChartConfig } from '../../config.type.js';
import defaultConfig from '../../defaultConfig.js';
import { getThemeVariables } from '../../themes/theme-default.js';
import type { Point } from '../../types.js';

const defaultThemeVariables = getThemeVariables();

export type TextVerticalPos = 'left' | 'center' | 'right';
export type TextHorizontalPos = 'top' | 'middle' | 'bottom';

export interface stylesObject {
  className?: string;
  radius?: number;
  color?: string;
  strokeColor?: string;
  strokeWidth?: string;
}

export interface QuadrantPointInputType extends Point {
  text: string;
  className?: string;
  radius?: number;
  color?: string;
  strokeColor?: string;
  strokeWidth?: string;
}

export interface QuadrantTextType extends Point {
  text: string;
  fill: string;
  verticalPos: TextVerticalPos;
  horizontalPos: TextHorizontalPos;
  fontSize: number;
  rotation: number;
}

export interface QuadrantPointType extends Point {
  fill: string;
  radius: number;
  text: QuadrantTextType;
  strokeColor: string;
  strokeWidth: string;
}

export interface QuadrantQuadrantsType extends Point {
  text: QuadrantTextType;
  width: number;
  height: number;
  fill: string;
}

export interface QuadrantLineType {
  strokeWidth: number;
  strokeFill: string;
  x1: number;
  y1: number;
  x2: number;
  y2: number;
}

export interface QuadrantBuildType {
  points: QuadrantPointType[];
  quadrants: QuadrantQuadrantsType[];
  axisLabels: QuadrantTextType[];
  title?: QuadrantTextType;
  borderLines?: QuadrantLineType[];
}

export interface QuadrantBuilderData {
  titleText: string;
  quadrant1Text: string;
  quadrant2Text: string;
  quadrant3Text: string;
  quadrant4Text: string;
  xAxisLeftText: string;
  xAxisRightText: string;
  yAxisBottomText: string;
  yAxisTopText: string;
  points: QuadrantPointInputType[];
}

export interface QuadrantBuilderConfig
  extends Required<Omit<QuadrantChartConfig, keyof BaseDiagramConfig>> {
  showXAxis: boolean;
  showYAxis: boolean;
  showTitle: boolean;
}

export interface QuadrantBuilderThemeConfig {
  quadrantTitleFill: string;
  quadrant1Fill: string;
  quadrant2Fill: string;
  quadrant3Fill: string;
  quadrant4Fill: string;
  quadrant1TextFill: string;
  quadrant2TextFill: string;
  quadrant3TextFill: string;
  quadrant4TextFill: string;
  quadrantPointFill: string;
  quadrantPointTextFill: string;
  quadrantXAxisTextFill: string;
  quadrantYAxisTextFill: string;
  quadrantInternalBorderStrokeFill: string;
  quadrantExternalBorderStrokeFill: string;
}

interface CalculateSpaceData {
  xAxisSpace: {
    top: number;
    bottom: number;
  };
  yAxisSpace: {
    left: number;
    right: number;
  };
  titleSpace: {
    top: number;
  };
  quadrantSpace: {
    quadrantLeft: number;
    quadrantTop: number;
    quadrantWidth: number;
    quadrantHalfWidth: number;
    quadrantHeight: number;
    quadrantHalfHeight: number;
  };
}

export class QuadrantBuilder {
  private config: QuadrantBuilderConfig;
  private themeConfig: QuadrantBuilderThemeConfig;
<<<<<<< HEAD
  private data: quadrantBuilderData;
  private classes: stylesObject[] = [];
=======
  private data: QuadrantBuilderData;
>>>>>>> dee99d2c

  constructor() {
    this.config = this.getDefaultConfig();
    this.themeConfig = this.getDefaultThemeConfig();
    this.data = this.getDefaultData();
  }

  getDefaultData(): QuadrantBuilderData {
    return {
      titleText: '',
      quadrant1Text: '',
      quadrant2Text: '',
      quadrant3Text: '',
      quadrant4Text: '',
      xAxisLeftText: '',
      xAxisRightText: '',
      yAxisBottomText: '',
      yAxisTopText: '',
      points: [],
    };
  }

  getDefaultConfig(): QuadrantBuilderConfig {
    return {
      showXAxis: true,
      showYAxis: true,
      showTitle: true,
      chartHeight: defaultConfig.quadrantChart?.chartWidth || 500,
      chartWidth: defaultConfig.quadrantChart?.chartHeight || 500,
      titlePadding: defaultConfig.quadrantChart?.titlePadding || 10,
      titleFontSize: defaultConfig.quadrantChart?.titleFontSize || 20,
      quadrantPadding: defaultConfig.quadrantChart?.quadrantPadding || 5,
      xAxisLabelPadding: defaultConfig.quadrantChart?.xAxisLabelPadding || 5,
      yAxisLabelPadding: defaultConfig.quadrantChart?.yAxisLabelPadding || 5,
      xAxisLabelFontSize: defaultConfig.quadrantChart?.xAxisLabelFontSize || 16,
      yAxisLabelFontSize: defaultConfig.quadrantChart?.yAxisLabelFontSize || 16,
      quadrantLabelFontSize: defaultConfig.quadrantChart?.quadrantLabelFontSize || 16,
      quadrantTextTopPadding: defaultConfig.quadrantChart?.quadrantTextTopPadding || 5,
      pointTextPadding: defaultConfig.quadrantChart?.pointTextPadding || 5,
      pointLabelFontSize: defaultConfig.quadrantChart?.pointLabelFontSize || 12,
      pointRadius: defaultConfig.quadrantChart?.pointRadius || 5,
      xAxisPosition: defaultConfig.quadrantChart?.xAxisPosition || 'top',
      yAxisPosition: defaultConfig.quadrantChart?.yAxisPosition || 'left',
      quadrantInternalBorderStrokeWidth:
        defaultConfig.quadrantChart?.quadrantInternalBorderStrokeWidth || 1,
      quadrantExternalBorderStrokeWidth:
        defaultConfig.quadrantChart?.quadrantExternalBorderStrokeWidth || 2,
    };
  }

  getDefaultThemeConfig(): QuadrantBuilderThemeConfig {
    return {
      quadrant1Fill: defaultThemeVariables.quadrant1Fill,
      quadrant2Fill: defaultThemeVariables.quadrant2Fill,
      quadrant3Fill: defaultThemeVariables.quadrant3Fill,
      quadrant4Fill: defaultThemeVariables.quadrant4Fill,
      quadrant1TextFill: defaultThemeVariables.quadrant1TextFill,
      quadrant2TextFill: defaultThemeVariables.quadrant2TextFill,
      quadrant3TextFill: defaultThemeVariables.quadrant3TextFill,
      quadrant4TextFill: defaultThemeVariables.quadrant4TextFill,
      quadrantPointFill: defaultThemeVariables.quadrantPointFill,
      quadrantPointTextFill: defaultThemeVariables.quadrantPointTextFill,
      quadrantXAxisTextFill: defaultThemeVariables.quadrantXAxisTextFill,
      quadrantYAxisTextFill: defaultThemeVariables.quadrantYAxisTextFill,
      quadrantTitleFill: defaultThemeVariables.quadrantTitleFill,
      quadrantInternalBorderStrokeFill: defaultThemeVariables.quadrantInternalBorderStrokeFill,
      quadrantExternalBorderStrokeFill: defaultThemeVariables.quadrantExternalBorderStrokeFill,
    };
  }

  clear() {
    this.config = this.getDefaultConfig();
    this.themeConfig = this.getDefaultThemeConfig();
    this.data = this.getDefaultData();
    log.info('clear called');
  }

  setData(data: Partial<QuadrantBuilderData>) {
    this.data = { ...this.data, ...data };
  }

  addPoints(points: QuadrantPointInputType[]) {
    this.data.points = [...points, ...this.data.points];
  }

  addClass(className: string, styles: stylesObject) {
    this.classes.push({
      className,
      ...styles,
    });
  }

  setConfig(config: Partial<QuadrantBuilderConfig>) {
    log.trace('setConfig called with: ', config);
    this.config = { ...this.config, ...config };
  }

  setThemeConfig(themeConfig: Partial<QuadrantBuilderThemeConfig>) {
    log.trace('setThemeConfig called with: ', themeConfig);
    this.themeConfig = { ...this.themeConfig, ...themeConfig };
  }

  calculateSpace(
    xAxisPosition: typeof this.config.xAxisPosition,
    showXAxis: boolean,
    showYAxis: boolean,
    showTitle: boolean
  ): CalculateSpaceData {
    const xAxisSpaceCalculation =
      this.config.xAxisLabelPadding * 2 + this.config.xAxisLabelFontSize;
    const xAxisSpace = {
      top: xAxisPosition === 'top' && showXAxis ? xAxisSpaceCalculation : 0,
      bottom: xAxisPosition === 'bottom' && showXAxis ? xAxisSpaceCalculation : 0,
    };

    const yAxisSpaceCalculation =
      this.config.yAxisLabelPadding * 2 + this.config.yAxisLabelFontSize;
    const yAxisSpace = {
      left: this.config.yAxisPosition === 'left' && showYAxis ? yAxisSpaceCalculation : 0,
      right: this.config.yAxisPosition === 'right' && showYAxis ? yAxisSpaceCalculation : 0,
    };

    const titleSpaceCalculation = this.config.titleFontSize + this.config.titlePadding * 2;
    const titleSpace = {
      top: showTitle ? titleSpaceCalculation : 0,
    };

    const quadrantLeft = this.config.quadrantPadding + yAxisSpace.left;
    const quadrantTop = this.config.quadrantPadding + xAxisSpace.top + titleSpace.top;
    const quadrantWidth =
      this.config.chartWidth - this.config.quadrantPadding * 2 - yAxisSpace.left - yAxisSpace.right;
    const quadrantHeight =
      this.config.chartHeight -
      this.config.quadrantPadding * 2 -
      xAxisSpace.top -
      xAxisSpace.bottom -
      titleSpace.top;

    const quadrantHalfWidth = quadrantWidth / 2;
    const quadrantHalfHeight = quadrantHeight / 2;
    const quadrantSpace = {
      quadrantLeft,
      quadrantTop,
      quadrantWidth,
      quadrantHalfWidth,
      quadrantHeight,
      quadrantHalfHeight,
    };

    return {
      xAxisSpace,
      yAxisSpace,
      titleSpace,
      quadrantSpace,
    };
  }

  getAxisLabels(
    xAxisPosition: typeof this.config.xAxisPosition,
    showXAxis: boolean,
    showYAxis: boolean,
    spaceData: CalculateSpaceData
  ): QuadrantTextType[] {
    const { quadrantSpace, titleSpace } = spaceData;
    const {
      quadrantHalfHeight,
      quadrantHeight,
      quadrantLeft,
      quadrantHalfWidth,
      quadrantTop,
      quadrantWidth,
    } = quadrantSpace;

    const drawXAxisLabelsInMiddle = Boolean(this.data.xAxisRightText);
    const drawYAxisLabelsInMiddle = Boolean(this.data.yAxisTopText);

    const axisLabels: QuadrantTextType[] = [];

    if (this.data.xAxisLeftText && showXAxis) {
      axisLabels.push({
        text: this.data.xAxisLeftText,
        fill: this.themeConfig.quadrantXAxisTextFill,
        x: quadrantLeft + (drawXAxisLabelsInMiddle ? quadrantHalfWidth / 2 : 0),
        y:
          xAxisPosition === 'top'
            ? this.config.xAxisLabelPadding + titleSpace.top
            : this.config.xAxisLabelPadding +
              quadrantTop +
              quadrantHeight +
              this.config.quadrantPadding,
        fontSize: this.config.xAxisLabelFontSize,
        verticalPos: drawXAxisLabelsInMiddle ? 'center' : 'left',
        horizontalPos: 'top',
        rotation: 0,
      });
    }
    if (this.data.xAxisRightText && showXAxis) {
      axisLabels.push({
        text: this.data.xAxisRightText,
        fill: this.themeConfig.quadrantXAxisTextFill,
        x: quadrantLeft + quadrantHalfWidth + (drawXAxisLabelsInMiddle ? quadrantHalfWidth / 2 : 0),
        y:
          xAxisPosition === 'top'
            ? this.config.xAxisLabelPadding + titleSpace.top
            : this.config.xAxisLabelPadding +
              quadrantTop +
              quadrantHeight +
              this.config.quadrantPadding,
        fontSize: this.config.xAxisLabelFontSize,
        verticalPos: drawXAxisLabelsInMiddle ? 'center' : 'left',
        horizontalPos: 'top',
        rotation: 0,
      });
    }

    if (this.data.yAxisBottomText && showYAxis) {
      axisLabels.push({
        text: this.data.yAxisBottomText,
        fill: this.themeConfig.quadrantYAxisTextFill,
        x:
          this.config.yAxisPosition === 'left'
            ? this.config.yAxisLabelPadding
            : this.config.yAxisLabelPadding +
              quadrantLeft +
              quadrantWidth +
              this.config.quadrantPadding,
        y: quadrantTop + quadrantHeight - (drawYAxisLabelsInMiddle ? quadrantHalfHeight / 2 : 0),
        fontSize: this.config.yAxisLabelFontSize,
        verticalPos: drawYAxisLabelsInMiddle ? 'center' : 'left',
        horizontalPos: 'top',
        rotation: -90,
      });
    }
    if (this.data.yAxisTopText && showYAxis) {
      axisLabels.push({
        text: this.data.yAxisTopText,
        fill: this.themeConfig.quadrantYAxisTextFill,
        x:
          this.config.yAxisPosition === 'left'
            ? this.config.yAxisLabelPadding
            : this.config.yAxisLabelPadding +
              quadrantLeft +
              quadrantWidth +
              this.config.quadrantPadding,
        y:
          quadrantTop + quadrantHalfHeight - (drawYAxisLabelsInMiddle ? quadrantHalfHeight / 2 : 0),
        fontSize: this.config.yAxisLabelFontSize,
        verticalPos: drawYAxisLabelsInMiddle ? 'center' : 'left',
        horizontalPos: 'top',
        rotation: -90,
      });
    }
    return axisLabels;
  }

  getQuadrants(spaceData: CalculateSpaceData): QuadrantQuadrantsType[] {
    const { quadrantSpace } = spaceData;

    const { quadrantHalfHeight, quadrantLeft, quadrantHalfWidth, quadrantTop } = quadrantSpace;

    const quadrants: QuadrantQuadrantsType[] = [
      {
        text: {
          text: this.data.quadrant1Text,
          fill: this.themeConfig.quadrant1TextFill,
          x: 0,
          y: 0,
          fontSize: this.config.quadrantLabelFontSize,
          verticalPos: 'center',
          horizontalPos: 'middle',
          rotation: 0,
        },
        x: quadrantLeft + quadrantHalfWidth,
        y: quadrantTop,
        width: quadrantHalfWidth,
        height: quadrantHalfHeight,
        fill: this.themeConfig.quadrant1Fill,
      },
      {
        text: {
          text: this.data.quadrant2Text,
          fill: this.themeConfig.quadrant2TextFill,
          x: 0,
          y: 0,
          fontSize: this.config.quadrantLabelFontSize,
          verticalPos: 'center',
          horizontalPos: 'middle',
          rotation: 0,
        },
        x: quadrantLeft,
        y: quadrantTop,
        width: quadrantHalfWidth,
        height: quadrantHalfHeight,
        fill: this.themeConfig.quadrant2Fill,
      },
      {
        text: {
          text: this.data.quadrant3Text,
          fill: this.themeConfig.quadrant3TextFill,
          x: 0,
          y: 0,
          fontSize: this.config.quadrantLabelFontSize,
          verticalPos: 'center',
          horizontalPos: 'middle',
          rotation: 0,
        },
        x: quadrantLeft,
        y: quadrantTop + quadrantHalfHeight,
        width: quadrantHalfWidth,
        height: quadrantHalfHeight,
        fill: this.themeConfig.quadrant3Fill,
      },
      {
        text: {
          text: this.data.quadrant4Text,
          fill: this.themeConfig.quadrant4TextFill,
          x: 0,
          y: 0,
          fontSize: this.config.quadrantLabelFontSize,
          verticalPos: 'center',
          horizontalPos: 'middle',
          rotation: 0,
        },
        x: quadrantLeft + quadrantHalfWidth,
        y: quadrantTop + quadrantHalfHeight,
        width: quadrantHalfWidth,
        height: quadrantHalfHeight,
        fill: this.themeConfig.quadrant4Fill,
      },
    ];
    for (const quadrant of quadrants) {
      quadrant.text.x = quadrant.x + quadrant.width / 2;
      // place the text in the center of the box
      if (this.data.points.length === 0) {
        quadrant.text.y = quadrant.y + quadrant.height / 2;
        quadrant.text.horizontalPos = 'middle';
        // place the text top of the quadrant square
      } else {
        quadrant.text.y = quadrant.y + this.config.quadrantTextTopPadding;
        quadrant.text.horizontalPos = 'top';
      }
    }

    return quadrants;
  }

  getQuadrantPoints(spaceData: CalculateSpaceData): QuadrantPointType[] {
    const { quadrantSpace } = spaceData;

    const { quadrantHeight, quadrantLeft, quadrantTop, quadrantWidth } = quadrantSpace;

    const xAxis = scaleLinear()
      .domain([0, 1])
      .range([quadrantLeft, quadrantWidth + quadrantLeft]);

    const yAxis = scaleLinear()
      .domain([0, 1])
      .range([quadrantHeight + quadrantTop, quadrantTop]);

    const points: QuadrantPointType[] = this.data.points.map((point) => {
      const classStyles = this.classes.find((obj) => obj.className === point.className);
      if (classStyles !== undefined) {
        if (classStyles.color !== undefined) {
          point.color = classStyles.color;
        }
        if (classStyles.radius !== undefined) {
          point.radius = classStyles.radius;
        }
        if (classStyles.strokeColor !== undefined) {
          point.strokeColor = classStyles.strokeColor;
        }
        if (classStyles.strokeWidth !== undefined) {
          point.strokeWidth = classStyles.strokeWidth;
        }
      }
      const props: QuadrantPointType = {
        x: xAxis(point.x),
        y: yAxis(point.y),
        fill:
          point.color !== undefined && point.color !== ''
            ? point.color
            : this.themeConfig.quadrantPointFill,
        radius: point.radius !== undefined && point.radius ? point.radius : this.config.pointRadius,
        text: {
          text: point.text,
          fill: this.themeConfig.quadrantPointTextFill,
          x: xAxis(point.x),
          y: yAxis(point.y) + this.config.pointTextPadding,
          verticalPos: 'center',
          horizontalPos: 'top',
          fontSize: this.config.pointLabelFontSize,
          rotation: 0,
        },
        strokeColor:
          point.strokeColor !== undefined && point.strokeColor !== ''
            ? point.strokeColor
            : this.themeConfig.quadrantPointFill,
        strokeWidth:
          point.strokeWidth !== undefined && point.strokeWidth !== '' ? point.strokeWidth : '0px',
      };
      return props;
    });
    return points;
  }

  getBorders(spaceData: CalculateSpaceData): QuadrantLineType[] {
    const halfExternalBorderWidth = this.config.quadrantExternalBorderStrokeWidth / 2;
    const { quadrantSpace } = spaceData;

    const {
      quadrantHalfHeight,
      quadrantHeight,
      quadrantLeft,
      quadrantHalfWidth,
      quadrantTop,
      quadrantWidth,
    } = quadrantSpace;

    const borderLines: QuadrantLineType[] = [
      // top border
      {
        strokeFill: this.themeConfig.quadrantExternalBorderStrokeFill,
        strokeWidth: this.config.quadrantExternalBorderStrokeWidth,
        x1: quadrantLeft - halfExternalBorderWidth,
        y1: quadrantTop,
        x2: quadrantLeft + quadrantWidth + halfExternalBorderWidth,
        y2: quadrantTop,
      },
      // right border
      {
        strokeFill: this.themeConfig.quadrantExternalBorderStrokeFill,
        strokeWidth: this.config.quadrantExternalBorderStrokeWidth,
        x1: quadrantLeft + quadrantWidth,
        y1: quadrantTop + halfExternalBorderWidth,
        x2: quadrantLeft + quadrantWidth,
        y2: quadrantTop + quadrantHeight - halfExternalBorderWidth,
      },
      // bottom border
      {
        strokeFill: this.themeConfig.quadrantExternalBorderStrokeFill,
        strokeWidth: this.config.quadrantExternalBorderStrokeWidth,
        x1: quadrantLeft - halfExternalBorderWidth,
        y1: quadrantTop + quadrantHeight,
        x2: quadrantLeft + quadrantWidth + halfExternalBorderWidth,
        y2: quadrantTop + quadrantHeight,
      },
      // left border
      {
        strokeFill: this.themeConfig.quadrantExternalBorderStrokeFill,
        strokeWidth: this.config.quadrantExternalBorderStrokeWidth,
        x1: quadrantLeft,
        y1: quadrantTop + halfExternalBorderWidth,
        x2: quadrantLeft,
        y2: quadrantTop + quadrantHeight - halfExternalBorderWidth,
      },
      // vertical inner border
      {
        strokeFill: this.themeConfig.quadrantInternalBorderStrokeFill,
        strokeWidth: this.config.quadrantInternalBorderStrokeWidth,
        x1: quadrantLeft + quadrantHalfWidth,
        y1: quadrantTop + halfExternalBorderWidth,
        x2: quadrantLeft + quadrantHalfWidth,
        y2: quadrantTop + quadrantHeight - halfExternalBorderWidth,
      },
      // horizontal inner border
      {
        strokeFill: this.themeConfig.quadrantInternalBorderStrokeFill,
        strokeWidth: this.config.quadrantInternalBorderStrokeWidth,
        x1: quadrantLeft + halfExternalBorderWidth,
        y1: quadrantTop + quadrantHalfHeight,
        x2: quadrantLeft + quadrantWidth - halfExternalBorderWidth,
        y2: quadrantTop + quadrantHalfHeight,
      },
    ];
    return borderLines;
  }

  getTitle(showTitle: boolean): QuadrantTextType | undefined {
    if (showTitle) {
      return {
        text: this.data.titleText,
        fill: this.themeConfig.quadrantTitleFill,
        fontSize: this.config.titleFontSize,
        horizontalPos: 'top',
        verticalPos: 'center',
        rotation: 0,
        y: this.config.titlePadding,
        x: this.config.chartWidth / 2,
      };
    }
    return;
  }

  build(): QuadrantBuildType {
    const showXAxis =
      this.config.showXAxis && !!(this.data.xAxisLeftText || this.data.xAxisRightText);
    const showYAxis =
      this.config.showYAxis && !!(this.data.yAxisTopText || this.data.yAxisBottomText);
    const showTitle = this.config.showTitle && !!this.data.titleText;

    const xAxisPosition = this.data.points.length > 0 ? 'bottom' : this.config.xAxisPosition;

    const calculatedSpace = this.calculateSpace(xAxisPosition, showXAxis, showYAxis, showTitle);

    return {
      points: this.getQuadrantPoints(calculatedSpace),
      quadrants: this.getQuadrants(calculatedSpace),
      axisLabels: this.getAxisLabels(xAxisPosition, showXAxis, showYAxis, calculatedSpace),
      borderLines: this.getBorders(calculatedSpace),
      title: this.getTitle(showTitle),
    };
  }
}<|MERGE_RESOLUTION|>--- conflicted
+++ resolved
@@ -131,12 +131,9 @@
 export class QuadrantBuilder {
   private config: QuadrantBuilderConfig;
   private themeConfig: QuadrantBuilderThemeConfig;
-<<<<<<< HEAD
+  private data: QuadrantBuilderData;
   private data: quadrantBuilderData;
   private classes: stylesObject[] = [];
-=======
-  private data: QuadrantBuilderData;
->>>>>>> dee99d2c
 
   constructor() {
     this.config = this.getDefaultConfig();
