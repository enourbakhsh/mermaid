import { log } from '../../logger.js';
import * as configApi from '../../config.js';

import {
  setAccTitle,
  getAccTitle,
  getAccDescription,
  setAccDescription,
  clear as commonClear,
  setDiagramTitle,
  getDiagramTitle,
} from '../../commonDb.js';

let entities = {};
let relationships = [];

const Cardinality = {
  ZERO_OR_ONE: 'ZERO_OR_ONE',
  ZERO_OR_MORE: 'ZERO_OR_MORE',
  ONE_OR_MORE: 'ONE_OR_MORE',
  ONLY_ONE: 'ONLY_ONE',
  MD_PARENT: 'MD_PARENT',
};

const Identification = {
  NON_IDENTIFYING: 'NON_IDENTIFYING',
  IDENTIFYING: 'IDENTIFYING',
};

<<<<<<< HEAD
const addEntity = function (name) {
=======
export const parseDirective = function (statement, context, type) {
  mermaidAPI.parseDirective(this, statement, context, type);
};

const addEntity = function (name, alias = undefined) {
>>>>>>> ed819e96
  if (entities[name] === undefined) {
    entities[name] = { attributes: [], alias: alias };
    log.info('Added new entity :', name);
  } else if (entities[name] && !entities[name].alias && alias) {
    entities[name].alias = alias;
    log.info(`Add alias '${alias}' to entity '${name}'`);
  }

  return entities[name];
};

const getEntities = () => entities;

const addAttributes = function (entityName, attribs) {
  let entity = addEntity(entityName); // May do nothing (if entity has already been added)

  // Process attribs in reverse order due to effect of recursive construction (last attribute is first)
  let i;
  for (i = attribs.length - 1; i >= 0; i--) {
    entity.attributes.push(attribs[i]);
    log.debug('Added attribute ', attribs[i].attributeName);
  }
};

/**
 * Add a relationship
 *
 * @param entA The first entity in the relationship
 * @param rolA The role played by the first entity in relation to the second
 * @param entB The second entity in the relationship
 * @param rSpec The details of the relationship between the two entities
 */
const addRelationship = function (entA, rolA, entB, rSpec) {
  let rel = {
    entityA: entA,
    roleA: rolA,
    entityB: entB,
    relSpec: rSpec,
  };

  relationships.push(rel);
  log.debug('Added new relationship :', rel);
};

const getRelationships = () => relationships;

const clear = function () {
  entities = {};
  relationships = [];
  commonClear();
};

export default {
  Cardinality,
  Identification,
  getConfig: () => configApi.getConfig().er,
  addEntity,
  addAttributes,
  getEntities,
  addRelationship,
  getRelationships,
  clear,
  setAccTitle,
  getAccTitle,
  setAccDescription,
  getAccDescription,
  setDiagramTitle,
  getDiagramTitle,
};<|MERGE_RESOLUTION|>--- conflicted
+++ resolved
@@ -27,15 +27,7 @@
   IDENTIFYING: 'IDENTIFYING',
 };
 
-<<<<<<< HEAD
-const addEntity = function (name) {
-=======
-export const parseDirective = function (statement, context, type) {
-  mermaidAPI.parseDirective(this, statement, context, type);
-};
-
 const addEntity = function (name, alias = undefined) {
->>>>>>> ed819e96
   if (entities[name] === undefined) {
     entities[name] = { attributes: [], alias: alias };
     log.info('Added new entity :', name);
