// @ts-nocheck TODO: fix file
import { select } from 'd3';
import svgDraw, { drawKatex, ACTOR_TYPE_WIDTH, drawText, fixLifeLineHeights } from './svgDraw.js';
import { log } from '../../logger.js';
import common, { calculateMathMLDimensions, hasKatex } from '../common/common.js';
import * as svgDrawCommon from '../common/svgDrawCommon.js';
import { getConfig } from '../../diagram-api/diagramAPI.js';
import assignWithDepth from '../../assignWithDepth.js';
import utils from '../../utils.js';
import { configureSvgSize } from '../../setupGraphViewbox.js';
import type { Diagram } from '../../Diagram.js';

let conf = {};

export const bounds = {
  data: {
    startx: undefined,
    stopx: undefined,
    starty: undefined,
    stopy: undefined,
  },
  verticalPos: 0,
  sequenceItems: [],
  activations: [],
  models: {
    getHeight: function () {
      return (
        Math.max.apply(
          null,
          this.actors.length === 0 ? [0] : this.actors.map((actor) => actor.height || 0)
        ) +
        (this.loops.length === 0
          ? 0
          : this.loops.map((it) => it.height || 0).reduce((acc, h) => acc + h)) +
        (this.messages.length === 0
          ? 0
          : this.messages.map((it) => it.height || 0).reduce((acc, h) => acc + h)) +
        (this.notes.length === 0
          ? 0
          : this.notes.map((it) => it.height || 0).reduce((acc, h) => acc + h))
      );
    },
    clear: function () {
      this.actors = [];
      this.boxes = [];
      this.loops = [];
      this.messages = [];
      this.notes = [];
    },
    addBox: function (boxModel) {
      this.boxes.push(boxModel);
    },
    addActor: function (actorModel) {
      this.actors.push(actorModel);
    },
    addLoop: function (loopModel) {
      this.loops.push(loopModel);
    },
    addMessage: function (msgModel) {
      this.messages.push(msgModel);
    },
    addNote: function (noteModel) {
      this.notes.push(noteModel);
    },
    lastActor: function () {
      return this.actors[this.actors.length - 1];
    },
    lastLoop: function () {
      return this.loops[this.loops.length - 1];
    },
    lastMessage: function () {
      return this.messages[this.messages.length - 1];
    },
    lastNote: function () {
      return this.notes[this.notes.length - 1];
    },
    actors: [],
    boxes: [],
    loops: [],
    messages: [],
    notes: [],
  },
  init: function () {
    this.sequenceItems = [];
    this.activations = [];
    this.models.clear();
    this.data = {
      startx: undefined,
      stopx: undefined,
      starty: undefined,
      stopy: undefined,
    };
    this.verticalPos = 0;
    setConf(getConfig());
  },
  updateVal: function (obj, key, val, fun) {
    if (obj[key] === undefined) {
      obj[key] = val;
    } else {
      obj[key] = fun(val, obj[key]);
    }
  },
  updateBounds: function (startx, starty, stopx, stopy) {
    // eslint-disable-next-line @typescript-eslint/no-this-alias
    const _self = this;
    let cnt = 0;
    /** @param type - Either `activation` or `undefined` */
    function updateFn(type?: 'activation') {
      return function updateItemBounds(item) {
        cnt++;
        // The loop sequenceItems is a stack so the biggest margins in the beginning of the sequenceItems
        const n = _self.sequenceItems.length - cnt + 1;

        _self.updateVal(item, 'starty', starty - n * conf.boxMargin, Math.min);
        _self.updateVal(item, 'stopy', stopy + n * conf.boxMargin, Math.max);

        _self.updateVal(bounds.data, 'startx', startx - n * conf.boxMargin, Math.min);
        _self.updateVal(bounds.data, 'stopx', stopx + n * conf.boxMargin, Math.max);

        if (!(type === 'activation')) {
          _self.updateVal(item, 'startx', startx - n * conf.boxMargin, Math.min);
          _self.updateVal(item, 'stopx', stopx + n * conf.boxMargin, Math.max);

          _self.updateVal(bounds.data, 'starty', starty - n * conf.boxMargin, Math.min);
          _self.updateVal(bounds.data, 'stopy', stopy + n * conf.boxMargin, Math.max);
        }
      };
    }

    this.sequenceItems.forEach(updateFn());
    this.activations.forEach(updateFn('activation'));
  },
  insert: function (startx, starty, stopx, stopy) {
    const _startx = common.getMin(startx, stopx);
    const _stopx = common.getMax(startx, stopx);
    const _starty = common.getMin(starty, stopy);
    const _stopy = common.getMax(starty, stopy);

    this.updateVal(bounds.data, 'startx', _startx, Math.min);
    this.updateVal(bounds.data, 'starty', _starty, Math.min);
    this.updateVal(bounds.data, 'stopx', _stopx, Math.max);
    this.updateVal(bounds.data, 'stopy', _stopy, Math.max);

    this.updateBounds(_startx, _starty, _stopx, _stopy);
  },
  newActivation: function (message, diagram, actors) {
    const actorRect = actors[message.from.actor];
    const stackedSize = actorActivations(message.from.actor).length || 0;
    const x = actorRect.x + actorRect.width / 2 + ((stackedSize - 1) * conf.activationWidth) / 2;
    this.activations.push({
      startx: x,
      starty: this.verticalPos + 2,
      stopx: x + conf.activationWidth,
      stopy: undefined,
      actor: message.from.actor,
      anchored: svgDraw.anchorElement(diagram),
    });
  },
  endActivation: function (message) {
    // find most recent activation for given actor
    const lastActorActivationIdx = this.activations
      .map(function (activation) {
        return activation.actor;
      })
      .lastIndexOf(message.from.actor);
    return this.activations.splice(lastActorActivationIdx, 1)[0];
  },
  createLoop: function (title = { message: undefined, wrap: false, width: undefined }, fill) {
    return {
      startx: undefined,
      starty: this.verticalPos,
      stopx: undefined,
      stopy: undefined,
      title: title.message,
      wrap: title.wrap,
      width: title.width,
      height: 0,
      fill: fill,
    };
  },
  newLoop: function (title = { message: undefined, wrap: false, width: undefined }, fill) {
    this.sequenceItems.push(this.createLoop(title, fill));
  },
  endLoop: function () {
    return this.sequenceItems.pop();
  },
  isLoopOverlap: function () {
    return this.sequenceItems.length
      ? this.sequenceItems[this.sequenceItems.length - 1].overlap
      : false;
  },
  addSectionToLoop: function (message) {
    const loop = this.sequenceItems.pop();
    loop.sections = loop.sections || [];
    loop.sectionTitles = loop.sectionTitles || [];
    loop.sections.push({ y: bounds.getVerticalPos(), height: 0 });
    loop.sectionTitles.push(message);
    this.sequenceItems.push(loop);
  },
  saveVerticalPos: function () {
    if (this.isLoopOverlap()) {
      this.savedVerticalPos = this.verticalPos;
    }
  },
  resetVerticalPos: function () {
    if (this.isLoopOverlap()) {
      this.verticalPos = this.savedVerticalPos;
    }
  },
  bumpVerticalPos: function (bump) {
    this.verticalPos = this.verticalPos + bump;
    this.data.stopy = common.getMax(this.data.stopy, this.verticalPos);
  },
  getVerticalPos: function () {
    return this.verticalPos;
  },
  getBounds: function () {
    return { bounds: this.data, models: this.models };
  },
};

/** Options for drawing a note in {@link drawNote} */
interface NoteModel {
  /** x axis start position */
  startx: number;
  /** y axis position */
  starty: number;
  /** the message to be shown */
  message: string;
  /** Set this with a custom width to override the default configured width. */
  width: number;
}

/**
 * Draws an note in the diagram with the attached line
 *
 * @param elem - The diagram to draw to.
 * @param noteModel - Note model options.
 */
const drawNote = async function (elem: any, noteModel: NoteModel) {
  bounds.bumpVerticalPos(conf.boxMargin);
  noteModel.height = conf.boxMargin;
  noteModel.starty = bounds.getVerticalPos();
  const rect = svgDrawCommon.getNoteRect();
  rect.x = noteModel.startx;
  rect.y = noteModel.starty;
  rect.width = noteModel.width || conf.width;
  rect.class = 'note';

  const g = elem.append('g');
  const rectElem = svgDraw.drawRect(g, rect);
  const textObj = svgDrawCommon.getTextObj();
  textObj.x = noteModel.startx;
  textObj.y = noteModel.starty;
  textObj.width = rect.width;
  textObj.dy = '1em';
  textObj.text = noteModel.message;
  textObj.class = 'noteText';
  textObj.fontFamily = conf.noteFontFamily;
  textObj.fontSize = conf.noteFontSize;
  textObj.fontWeight = conf.noteFontWeight;
  textObj.anchor = conf.noteAlign;
  textObj.textMargin = conf.noteMargin;
  textObj.valign = 'center';

  const textElem = hasKatex(textObj.text) ? await drawKatex(g, textObj) : drawText(g, textObj);

  const textHeight = Math.round(
    textElem
      .map((te) => (te._groups || te)[0][0].getBBox().height)
      .reduce((acc, curr) => acc + curr)
  );

  rectElem.attr('height', textHeight + 2 * conf.noteMargin);
  noteModel.height += textHeight + 2 * conf.noteMargin;
  bounds.bumpVerticalPos(textHeight + 2 * conf.noteMargin);
  noteModel.stopy = noteModel.starty + textHeight + 2 * conf.noteMargin;
  noteModel.stopx = noteModel.startx + rect.width;
  bounds.insert(noteModel.startx, noteModel.starty, noteModel.stopx, noteModel.stopy);
  bounds.models.addNote(noteModel);
};

const messageFont = (cnf) => {
  return {
    fontFamily: cnf.messageFontFamily,
    fontSize: cnf.messageFontSize,
    fontWeight: cnf.messageFontWeight,
  };
};
const noteFont = (cnf) => {
  return {
    fontFamily: cnf.noteFontFamily,
    fontSize: cnf.noteFontSize,
    fontWeight: cnf.noteFontWeight,
  };
};
const actorFont = (cnf) => {
  return {
    fontFamily: cnf.actorFontFamily,
    fontSize: cnf.actorFontSize,
    fontWeight: cnf.actorFontWeight,
  };
};

/**
 * Process a message by adding its dimensions to the bound. It returns the Y coordinate of the
 * message so it can be drawn later. We do not draw the message at this point so the arrowhead can
 * be on top of the activation box.
 *
 * @param _diagram - The parent of the message element.
 * @param msgModel - The model containing fields describing a message
 * @returns `lineStartY` - The Y coordinate at which the message line starts
 */
async function boundMessage(_diagram, msgModel): number {
  bounds.bumpVerticalPos(10);
  const { startx, stopx, message } = msgModel;
  const lines = common.splitBreaks(message).length;
  const isKatexMsg = hasKatex(message);
  const textDims = isKatexMsg
    ? await calculateMathMLDimensions(message, configApi.getConfig())
    : utils.calculateTextDimensions(message, messageFont(conf));

  if (!isKatexMsg) {
    const lineHeight = textDims.height / lines;
    msgModel.height += lineHeight;
    bounds.bumpVerticalPos(lineHeight);
  }

  let lineStartY;
  let totalOffset = textDims.height - 10;
  const textWidth = textDims.width;

  if (startx === stopx) {
    lineStartY = bounds.getVerticalPos() + totalOffset;
    if (!conf.rightAngles) {
      totalOffset += conf.boxMargin;
      lineStartY = bounds.getVerticalPos() + totalOffset;
    }
    totalOffset += 30;
    const dx = common.getMax(textWidth / 2, conf.width / 2);
    bounds.insert(
      startx - dx,
      bounds.getVerticalPos() - 10 + totalOffset,
      stopx + dx,
      bounds.getVerticalPos() + 30 + totalOffset
    );
  } else {
    totalOffset += conf.boxMargin;
    lineStartY = bounds.getVerticalPos() + totalOffset;
    bounds.insert(startx, lineStartY - 10, stopx, lineStartY);
  }
  bounds.bumpVerticalPos(totalOffset);
  msgModel.height += totalOffset;
  msgModel.stopy = msgModel.starty + msgModel.height;
  bounds.insert(msgModel.fromBounds, msgModel.starty, msgModel.toBounds, msgModel.stopy);

  return lineStartY;
}

/**
 * Draws a message. Note that the bounds have previously been updated by boundMessage.
 *
 * @param diagram - The parent of the message element
 * @param msgModel - The model containing fields describing a message
 * @param lineStartY - The Y coordinate at which the message line starts
 * @param diagObj - The diagram object.
 */
const drawMessage = async function (diagram, msgModel, lineStartY: number, diagObj: Diagram) {
  const { startx, stopx, starty, message, type, sequenceIndex, sequenceVisible } = msgModel;
  const textDims = utils.calculateTextDimensions(message, messageFont(conf));
  const textObj = svgDrawCommon.getTextObj();
  textObj.x = startx;
  textObj.y = starty + 10;
  textObj.width = stopx - startx;
  textObj.class = 'messageText';
  textObj.dy = '1em';
  textObj.text = message;
  textObj.fontFamily = conf.messageFontFamily;
  textObj.fontSize = conf.messageFontSize;
  textObj.fontWeight = conf.messageFontWeight;
  textObj.anchor = conf.messageAlign;
  textObj.valign = 'center';
  textObj.textMargin = conf.wrapPadding;
  textObj.tspan = false;

  hasKatex(textObj.text)
    ? await drawKatex(diagram, textObj, { startx, stopx, starty: lineStartY })
    : drawText(diagram, textObj);

  const textWidth = textDims.width;

  let line;
  if (startx === stopx) {
    if (conf.rightAngles) {
      line = diagram
        .append('path')
        .attr(
          'd',
          `M  ${startx},${lineStartY} H ${
            startx + common.getMax(conf.width / 2, textWidth / 2)
          } V ${lineStartY + 25} H ${startx}`
        );
    } else {
      line = diagram
        .append('path')
        .attr(
          'd',
          'M ' +
            startx +
            ',' +
            lineStartY +
            ' C ' +
            (startx + 60) +
            ',' +
            (lineStartY - 10) +
            ' ' +
            (startx + 60) +
            ',' +
            (lineStartY + 30) +
            ' ' +
            startx +
            ',' +
            (lineStartY + 20)
        );
    }
  } else {
    line = diagram.append('line');
    line.attr('x1', startx);
    line.attr('y1', lineStartY);
    line.attr('x2', stopx);
    line.attr('y2', lineStartY);
  }
  // Make an SVG Container
  // Draw the line
  if (
    type === diagObj.db.LINETYPE.DOTTED ||
    type === diagObj.db.LINETYPE.DOTTED_CROSS ||
    type === diagObj.db.LINETYPE.DOTTED_POINT ||
    type === diagObj.db.LINETYPE.DOTTED_OPEN
  ) {
    line.style('stroke-dasharray', '3, 3');
    line.attr('class', 'messageLine1');
  } else {
    line.attr('class', 'messageLine0');
  }

  let url = '';
  if (conf.arrowMarkerAbsolute) {
    url =
      window.location.protocol +
      '//' +
      window.location.host +
      window.location.pathname +
      window.location.search;
    url = url.replace(/\(/g, '\\(');
    url = url.replace(/\)/g, '\\)');
  }

  line.attr('stroke-width', 2);
  line.attr('stroke', 'none'); // handled by theme/css anyway
  line.style('fill', 'none'); // remove any fill colour
  if (type === diagObj.db.LINETYPE.SOLID || type === diagObj.db.LINETYPE.DOTTED) {
    line.attr('marker-end', 'url(' + url + '#arrowhead)');
  }
  if (type === diagObj.db.LINETYPE.SOLID_POINT || type === diagObj.db.LINETYPE.DOTTED_POINT) {
    line.attr('marker-end', 'url(' + url + '#filled-head)');
  }

  if (type === diagObj.db.LINETYPE.SOLID_CROSS || type === diagObj.db.LINETYPE.DOTTED_CROSS) {
    line.attr('marker-end', 'url(' + url + '#crosshead)');
  }

  // add node number
  if (sequenceVisible || conf.showSequenceNumbers) {
    line.attr('marker-start', 'url(' + url + '#sequencenumber)');
    diagram
      .append('text')
      .attr('x', startx)
      .attr('y', lineStartY + 4)
      .attr('font-family', 'sans-serif')
      .attr('font-size', '12px')
      .attr('text-anchor', 'middle')
      .attr('class', 'sequenceNumber')
      .text(sequenceIndex);
  }
};

const addActorRenderingData = async function (
  diagram,
  actors,
  createdActors,
  actorKeys,
  verticalPos,
  messages,
  isFooter
) {
  let prevWidth = 0;
  let prevMargin = 0;
  let prevBox = undefined;
  let maxHeight = 0;

  for (const actorKey of actorKeys) {
    const actor = actors[actorKey];
    const box = actor.box;

    // end of box
    if (prevBox && prevBox != box) {
      if (!isFooter) {
        bounds.models.addBox(prevBox);
      }
      prevMargin += conf.boxMargin + prevBox.margin;
    }

    // new box
    if (box && box != prevBox) {
      if (!isFooter) {
        box.x = prevWidth + prevMargin;
        box.y = verticalPos;
      }
      prevMargin += box.margin;
    }

    // Add some rendering data to the object
    actor.width = actor.width || conf.width;
    actor.height = common.getMax(actor.height || conf.height, conf.height);
    actor.margin = actor.margin || conf.actorMargin;

    maxHeight = common.getMax(maxHeight, actor.height);

    // if the actor is created by a message, widen margin
    if (createdActors[actor.name]) {
      prevMargin += actor.width / 2;
    }

    actor.x = prevWidth + prevMargin;
    actor.starty = bounds.getVerticalPos();

    bounds.insert(actor.x, verticalPos, actor.x + actor.width, actor.height);

    prevWidth += actor.width + prevMargin;
    if (actor.box) {
      actor.box.width = prevWidth + box.margin - actor.box.x;
    }
    prevMargin = actor.margin;
    prevBox = actor.box;
    bounds.models.addActor(actor);
  }

  // end of box
  if (prevBox && !isFooter) {
    bounds.models.addBox(prevBox);
  }

  // Add a margin between the actor boxes and the first arrow
  bounds.bumpVerticalPos(maxHeight);
};

export const drawActors = async function (diagram, actors, actorKeys, isFooter) {
  if (!isFooter) {
    for (const actorKey of actorKeys) {
      const actor = actors[actorKey];
      // Draw the box with the attached line
      await svgDraw.drawActor(diagram, actor, conf, false);
    }
  } else {
    let maxHeight = 0;
    bounds.bumpVerticalPos(conf.boxMargin * 2);
    for (const actorKey of actorKeys) {
      const actor = actors[actorKey];
      if (!actor.stopy) {
        actor.stopy = bounds.getVerticalPos();
      }
      const height = await svgDraw.drawActor(diagram, actor, conf, true);
      maxHeight = common.getMax(maxHeight, height);
    }
    bounds.bumpVerticalPos(maxHeight + conf.boxMargin);
  }
};

export const drawActorsPopup = function (diagram, actors, actorKeys, doc) {
  let maxHeight = 0;
  let maxWidth = 0;
  for (const actorKey of actorKeys) {
    const actor = actors[actorKey];
    const minMenuWidth = getRequiredPopupWidth(actor);
    const menuDimensions = svgDraw.drawPopup(
      diagram,
      actor,
      minMenuWidth,
      conf,
      conf.forceMenus,
      doc
    );
    if (menuDimensions.height > maxHeight) {
      maxHeight = menuDimensions.height;
    }
    if (menuDimensions.width + actor.x > maxWidth) {
      maxWidth = menuDimensions.width + actor.x;
    }
  }

  return { maxHeight: maxHeight, maxWidth: maxWidth };
};

export const setConf = function (cnf) {
  assignWithDepth(conf, cnf);

  if (cnf.fontFamily) {
    conf.actorFontFamily = conf.noteFontFamily = conf.messageFontFamily = cnf.fontFamily;
  }
  if (cnf.fontSize) {
    conf.actorFontSize = conf.noteFontSize = conf.messageFontSize = cnf.fontSize;
  }
  if (cnf.fontWeight) {
    conf.actorFontWeight = conf.noteFontWeight = conf.messageFontWeight = cnf.fontWeight;
  }
};

const actorActivations = function (actor) {
  return bounds.activations.filter(function (activation) {
    return activation.actor === actor;
  });
};

const activationBounds = function (actor, actors) {
  // handle multiple stacked activations for same actor
  const actorObj = actors[actor];
  const activations = actorActivations(actor);

  const left = activations.reduce(function (acc, activation) {
    return common.getMin(acc, activation.startx);
  }, actorObj.x + actorObj.width / 2 - 1);
  const right = activations.reduce(function (acc, activation) {
    return common.getMax(acc, activation.stopx);
  }, actorObj.x + actorObj.width / 2 + 1);
  return [left, right];
};

function adjustLoopHeightForWrap(loopWidths, msg, preMargin, postMargin, addLoopFn) {
  bounds.bumpVerticalPos(preMargin);
  let heightAdjust = postMargin;
  if (msg.id && msg.message && loopWidths[msg.id]) {
    const loopWidth = loopWidths[msg.id].width;
    const textConf = messageFont(conf);
    msg.message = utils.wrapLabel(`[${msg.message}]`, loopWidth - 2 * conf.wrapPadding, textConf);
    msg.width = loopWidth;
    msg.wrap = true;

    // const lines = common.splitBreaks(msg.message).length;
    const textDims = utils.calculateTextDimensions(msg.message, textConf);
    const totalOffset = common.getMax(textDims.height, conf.labelBoxHeight);
    heightAdjust = postMargin + totalOffset;
    log.debug(`${totalOffset} - ${msg.message}`);
  }
  addLoopFn(msg);
  bounds.bumpVerticalPos(heightAdjust);
}

/**
 * Adjust the msgModel and the actor for the rendering in case the latter is created or destroyed by the msg
 * @param msg - the potentially creating or destroying message
 * @param msgModel - the model associated with the message
 * @param lineStartY - the y position of the message line
 * @param index - the index of the current actor under consideration
 * @param actors - the array of all actors
 * @param createdActors - the array of actors created in the diagram
 * @param destroyedActors - the array of actors destroyed in the diagram
 */
function adjustCreatedDestroyedData(
  msg,
  msgModel,
  lineStartY,
  index,
  actors,
  createdActors,
  destroyedActors
) {
  function receiverAdjustment(actor, adjustment) {
    if (actor.x < actors[msg.from].x) {
      bounds.insert(
        msgModel.stopx - adjustment,
        msgModel.starty,
        msgModel.startx,
        msgModel.stopy + actor.height / 2 + conf.noteMargin
      );
      msgModel.stopx = msgModel.stopx + adjustment;
    } else {
      bounds.insert(
        msgModel.startx,
        msgModel.starty,
        msgModel.stopx + adjustment,
        msgModel.stopy + actor.height / 2 + conf.noteMargin
      );
      msgModel.stopx = msgModel.stopx - adjustment;
    }
  }

  function senderAdjustment(actor, adjustment) {
    if (actor.x < actors[msg.to].x) {
      bounds.insert(
        msgModel.startx - adjustment,
        msgModel.starty,
        msgModel.stopx,
        msgModel.stopy + actor.height / 2 + conf.noteMargin
      );
      msgModel.startx = msgModel.startx + adjustment;
    } else {
      bounds.insert(
        msgModel.stopx,
        msgModel.starty,
        msgModel.startx + adjustment,
        msgModel.stopy + actor.height / 2 + conf.noteMargin
      );
      msgModel.startx = msgModel.startx - adjustment;
    }
  }

  // if it is a create message
  if (createdActors[msg.to] == index) {
    const actor = actors[msg.to];
    const adjustment = actor.type == 'actor' ? ACTOR_TYPE_WIDTH / 2 + 3 : actor.width / 2 + 3;
    receiverAdjustment(actor, adjustment);
    actor.starty = lineStartY - actor.height / 2;
    bounds.bumpVerticalPos(actor.height / 2);
  }
  // if it is a destroy sender message
  else if (destroyedActors[msg.from] == index) {
    const actor = actors[msg.from];
    if (conf.mirrorActors) {
      const adjustment = actor.type == 'actor' ? ACTOR_TYPE_WIDTH / 2 : actor.width / 2;
      senderAdjustment(actor, adjustment);
    }
    actor.stopy = lineStartY - actor.height / 2;
    bounds.bumpVerticalPos(actor.height / 2);
  }
  // if it is a destroy receiver message
  else if (destroyedActors[msg.to] == index) {
    const actor = actors[msg.to];
    if (conf.mirrorActors) {
      const adjustment = actor.type == 'actor' ? ACTOR_TYPE_WIDTH / 2 + 3 : actor.width / 2 + 3;
      receiverAdjustment(actor, adjustment);
    }
    actor.stopy = lineStartY - actor.height / 2;
    bounds.bumpVerticalPos(actor.height / 2);
  }
}

/**
 * Draws a sequenceDiagram in the tag with id: id based on the graph definition in text.
 *
 * @param _text - The text of the diagram
 * @param id - The id of the diagram which will be used as a DOM element id¨
 * @param _version - Mermaid version from package.json
 * @param diagObj - A standard diagram containing the db and the text and type etc of the diagram
 */
<<<<<<< HEAD
export const draw = async function (_text: string, id: string, _version: string, diagObj: Diagram) {
  const { securityLevel, sequence } = configApi.getConfig();
=======
export const draw = function (_text: string, id: string, _version: string, diagObj: Diagram) {
  const { securityLevel, sequence } = getConfig();
>>>>>>> cc4af0ca
  conf = sequence;
  // Handle root and Document for when rendering in sandbox mode
  let sandboxElement;
  if (securityLevel === 'sandbox') {
    sandboxElement = select('#i' + id);
  }

  const root =
    securityLevel === 'sandbox'
      ? select(sandboxElement.nodes()[0].contentDocument.body)
      : select('body');
  const doc = securityLevel === 'sandbox' ? sandboxElement.nodes()[0].contentDocument : document;
  bounds.init();
  log.debug(diagObj.db);

  const diagram =
    securityLevel === 'sandbox' ? root.select(`[id="${id}"]`) : select(`[id="${id}"]`);

  // Fetch data from the parsing
  const actors = diagObj.db.getActors();
  const createdActors = diagObj.db.getCreatedActors();
  const destroyedActors = diagObj.db.getDestroyedActors();
  const boxes = diagObj.db.getBoxes();
  let actorKeys = diagObj.db.getActorKeys();
  const messages = diagObj.db.getMessages();
  const title = diagObj.db.getDiagramTitle();
  const hasBoxes = diagObj.db.hasAtLeastOneBox();
  const hasBoxTitles = diagObj.db.hasAtLeastOneBoxWithTitle();
  const maxMessageWidthPerActor = await getMaxMessageWidthPerActor(actors, messages, diagObj);
  conf.height = await calculateActorMargins(actors, maxMessageWidthPerActor, boxes);

  svgDraw.insertComputerIcon(diagram);
  svgDraw.insertDatabaseIcon(diagram);
  svgDraw.insertClockIcon(diagram);

  if (hasBoxes) {
    bounds.bumpVerticalPos(conf.boxMargin);
    if (hasBoxTitles) {
      bounds.bumpVerticalPos(boxes[0].textMaxHeight);
    }
  }

  if (conf.hideUnusedParticipants === true) {
    const newActors = new Set();
    messages.forEach((message) => {
      newActors.add(message.from);
      newActors.add(message.to);
    });
    actorKeys = actorKeys.filter((actorKey) => newActors.has(actorKey));
  }

  await addActorRenderingData(diagram, actors, createdActors, actorKeys, 0, messages, false);
  const loopWidths = await calculateLoopBounds(messages, actors, maxMessageWidthPerActor, diagObj);

  // The arrow head definition is attached to the svg once
  svgDraw.insertArrowHead(diagram);
  svgDraw.insertArrowCrossHead(diagram);
  svgDraw.insertArrowFilledHead(diagram);
  svgDraw.insertSequenceNumber(diagram);

  /**
   * @param msg - The message to draw.
   * @param verticalPos - The vertical position of the message.
   */
  function activeEnd(msg: any, verticalPos: number) {
    const activationData = bounds.endActivation(msg);
    if (activationData.starty + 18 > verticalPos) {
      activationData.starty = verticalPos - 6;
      verticalPos += 12;
    }
    svgDraw.drawActivation(
      diagram,
      activationData,
      verticalPos,
      conf,
      actorActivations(msg.from.actor).length
    );

    bounds.insert(activationData.startx, verticalPos - 10, activationData.stopx, verticalPos);
  }

  log.debug('createdActors', createdActors);
  log.debug('destroyedActors', destroyedActors);

  drawActors(diagram, actors, actorKeys, false);

  // Draw the messages/signals
  let sequenceIndex = 1;
  let sequenceIndexStep = 1;
  const messagesToDraw = [];
  const backgrounds = [];
  let index = 0;
  for (const msg of messages) {
    let loopModel, noteModel, msgModel;

    switch (msg.type) {
      case diagObj.db.LINETYPE.NOTE:
        bounds.resetVerticalPos();
        noteModel = msg.noteModel;
        await drawNote(diagram, noteModel);
        break;
      case diagObj.db.LINETYPE.ACTIVE_START:
        bounds.newActivation(msg, diagram, actors);
        break;
      case diagObj.db.LINETYPE.ACTIVE_END:
        activeEnd(msg, bounds.getVerticalPos());
        break;
      case diagObj.db.LINETYPE.LOOP_START:
        adjustLoopHeightForWrap(
          loopWidths,
          msg,
          conf.boxMargin,
          conf.boxMargin + conf.boxTextMargin,
          (message) => bounds.newLoop(message)
        );
        break;
      case diagObj.db.LINETYPE.LOOP_END:
        loopModel = bounds.endLoop();
        await svgDraw.drawLoop(diagram, loopModel, 'loop', conf);
        bounds.bumpVerticalPos(loopModel.stopy - bounds.getVerticalPos());
        bounds.models.addLoop(loopModel);
        break;
      case diagObj.db.LINETYPE.RECT_START:
        adjustLoopHeightForWrap(loopWidths, msg, conf.boxMargin, conf.boxMargin, (message) =>
          bounds.newLoop(undefined, message.message)
        );
        break;
      case diagObj.db.LINETYPE.RECT_END:
        loopModel = bounds.endLoop();
        backgrounds.push(loopModel);
        bounds.models.addLoop(loopModel);
        bounds.bumpVerticalPos(loopModel.stopy - bounds.getVerticalPos());
        break;
      case diagObj.db.LINETYPE.OPT_START:
        adjustLoopHeightForWrap(
          loopWidths,
          msg,
          conf.boxMargin,
          conf.boxMargin + conf.boxTextMargin,
          (message) => bounds.newLoop(message)
        );
        break;
      case diagObj.db.LINETYPE.OPT_END:
        loopModel = bounds.endLoop();
        await svgDraw.drawLoop(diagram, loopModel, 'opt', conf);
        bounds.bumpVerticalPos(loopModel.stopy - bounds.getVerticalPos());
        bounds.models.addLoop(loopModel);
        break;
      case diagObj.db.LINETYPE.ALT_START:
        adjustLoopHeightForWrap(
          loopWidths,
          msg,
          conf.boxMargin,
          conf.boxMargin + conf.boxTextMargin,
          (message) => bounds.newLoop(message)
        );
        break;
      case diagObj.db.LINETYPE.ALT_ELSE:
        adjustLoopHeightForWrap(
          loopWidths,
          msg,
          conf.boxMargin + conf.boxTextMargin,
          conf.boxMargin,
          (message) => bounds.addSectionToLoop(message)
        );
        break;
      case diagObj.db.LINETYPE.ALT_END:
        loopModel = bounds.endLoop();
        await svgDraw.drawLoop(diagram, loopModel, 'alt', conf);
        bounds.bumpVerticalPos(loopModel.stopy - bounds.getVerticalPos());
        bounds.models.addLoop(loopModel);
        break;
      case diagObj.db.LINETYPE.PAR_START:
      case diagObj.db.LINETYPE.PAR_OVER_START:
        adjustLoopHeightForWrap(
          loopWidths,
          msg,
          conf.boxMargin,
          conf.boxMargin + conf.boxTextMargin,
          (message) => bounds.newLoop(message)
        );
        bounds.saveVerticalPos();
        break;
      case diagObj.db.LINETYPE.PAR_AND:
        adjustLoopHeightForWrap(
          loopWidths,
          msg,
          conf.boxMargin + conf.boxTextMargin,
          conf.boxMargin,
          (message) => bounds.addSectionToLoop(message)
        );
        break;
      case diagObj.db.LINETYPE.PAR_END:
        loopModel = bounds.endLoop();
        await svgDraw.drawLoop(diagram, loopModel, 'par', conf);
        bounds.bumpVerticalPos(loopModel.stopy - bounds.getVerticalPos());
        bounds.models.addLoop(loopModel);
        break;
      case diagObj.db.LINETYPE.AUTONUMBER:
        sequenceIndex = msg.message.start || sequenceIndex;
        sequenceIndexStep = msg.message.step || sequenceIndexStep;
        if (msg.message.visible) {
          diagObj.db.enableSequenceNumbers();
        } else {
          diagObj.db.disableSequenceNumbers();
        }
        break;
      case diagObj.db.LINETYPE.CRITICAL_START:
        adjustLoopHeightForWrap(
          loopWidths,
          msg,
          conf.boxMargin,
          conf.boxMargin + conf.boxTextMargin,
          (message) => bounds.newLoop(message)
        );
        break;
      case diagObj.db.LINETYPE.CRITICAL_OPTION:
        adjustLoopHeightForWrap(
          loopWidths,
          msg,
          conf.boxMargin + conf.boxTextMargin,
          conf.boxMargin,
          (message) => bounds.addSectionToLoop(message)
        );
        break;
      case diagObj.db.LINETYPE.CRITICAL_END:
        loopModel = bounds.endLoop();
        await svgDraw.drawLoop(diagram, loopModel, 'critical', conf);
        bounds.bumpVerticalPos(loopModel.stopy - bounds.getVerticalPos());
        bounds.models.addLoop(loopModel);
        break;
      case diagObj.db.LINETYPE.BREAK_START:
        adjustLoopHeightForWrap(
          loopWidths,
          msg,
          conf.boxMargin,
          conf.boxMargin + conf.boxTextMargin,
          (message) => bounds.newLoop(message)
        );
        break;
      case diagObj.db.LINETYPE.BREAK_END:
        loopModel = bounds.endLoop();
        await svgDraw.drawLoop(diagram, loopModel, 'break', conf);
        bounds.bumpVerticalPos(loopModel.stopy - bounds.getVerticalPos());
        bounds.models.addLoop(loopModel);
        break;
      default:
        try {
          msgModel = msg.msgModel;
          msgModel.starty = bounds.getVerticalPos();
          msgModel.sequenceIndex = sequenceIndex;
          msgModel.sequenceVisible = diagObj.db.showSequenceNumbers();
          const lineStartY = await boundMessage(diagram, msgModel);
          adjustCreatedDestroyedData(
            msg,
            msgModel,
            lineStartY,
            index,
            actors,
            createdActors,
            destroyedActors
          );
          messagesToDraw.push({ messageModel: msgModel, lineStartY: lineStartY });
          bounds.models.addMessage(msgModel);
        } catch (e) {
          log.error('error while drawing message', e);
        }
    }

    // Increment sequence counter if msg.type is a line (and not another event like activation or note, etc)
    if (
      [
        diagObj.db.LINETYPE.SOLID_OPEN,
        diagObj.db.LINETYPE.DOTTED_OPEN,
        diagObj.db.LINETYPE.SOLID,
        diagObj.db.LINETYPE.DOTTED,
        diagObj.db.LINETYPE.SOLID_CROSS,
        diagObj.db.LINETYPE.DOTTED_CROSS,
        diagObj.db.LINETYPE.SOLID_POINT,
        diagObj.db.LINETYPE.DOTTED_POINT,
      ].includes(msg.type)
    ) {
      sequenceIndex = sequenceIndex + sequenceIndexStep;
    }
    index++;
  }

<<<<<<< HEAD
  log.debug('createdActors', createdActors);
  log.debug('destroyedActors', destroyedActors);

  await drawActors(diagram, actors, actorKeys, false);
  for (const e of messagesToDraw) {
    await drawMessage(diagram, e.messageModel, e.lineStartY, diagObj);
  }
=======
  messagesToDraw.forEach((e) => drawMessage(diagram, e.messageModel, e.lineStartY, diagObj));

>>>>>>> cc4af0ca
  if (conf.mirrorActors) {
    await drawActors(diagram, actors, actorKeys, true);
  }

  backgrounds.forEach((e) => svgDraw.drawBackgroundRect(diagram, e));
  fixLifeLineHeights(diagram, actors, actorKeys, conf);

  for (const box of bounds.models.boxes) {
    box.height = bounds.getVerticalPos() - box.y;
    bounds.insert(box.x, box.y, box.x + box.width, box.height);
    box.startx = box.x;
    box.starty = box.y;
    box.stopx = box.startx + box.width;
    box.stopy = box.starty + box.height;
    box.stroke = 'rgb(0,0,0, 0.5)';
    await svgDraw.drawBox(diagram, box, conf);
  }

  if (hasBoxes) {
    bounds.bumpVerticalPos(conf.boxMargin);
  }

  // only draw popups for the top row of actors.
  const requiredBoxSize = drawActorsPopup(diagram, actors, actorKeys, doc);

  const { bounds: box } = bounds.getBounds();

  // Make sure the height of the diagram supports long menus.
  let boxHeight = box.stopy - box.starty;
  if (boxHeight < requiredBoxSize.maxHeight) {
    boxHeight = requiredBoxSize.maxHeight;
  }

  let height = boxHeight + 2 * conf.diagramMarginY;
  if (conf.mirrorActors) {
    height = height - conf.boxMargin + conf.bottomMarginAdj;
  }

  // Make sure the width of the diagram supports wide menus.
  let boxWidth = box.stopx - box.startx;
  if (boxWidth < requiredBoxSize.maxWidth) {
    boxWidth = requiredBoxSize.maxWidth;
  }
  const width = boxWidth + 2 * conf.diagramMarginX;

  if (title) {
    diagram
      .append('text')
      .text(title)
      .attr('x', (box.stopx - box.startx) / 2 - 2 * conf.diagramMarginX)
      .attr('y', -25);
  }

  configureSvgSize(diagram, height, width, conf.useMaxWidth);

  const extraVertForTitle = title ? 40 : 0;
  diagram.attr(
    'viewBox',
    box.startx -
      conf.diagramMarginX +
      ' -' +
      (conf.diagramMarginY + extraVertForTitle) +
      ' ' +
      width +
      ' ' +
      (height + extraVertForTitle)
  );

  log.debug(`models:`, bounds.models);
};

/**
 * Retrieves the max message width of each actor, supports signals (messages, loops) and notes.
 *
 * It will enumerate each given message, and will determine its text width, in relation to the actor
 * it originates from, and destined to.
 *
 * @param actors - The actors map
 * @param messages - A list of message objects to iterate
 * @param diagObj - The diagram object.
 * @returns The max message width of each actor.
 */
async function getMaxMessageWidthPerActor(
  actors: { [id: string]: any },
  messages: any[],
  diagObj: Diagram
): Promise<{ [id: string]: number }> {
  const maxMessageWidthPerActor = {};

  for (const msg of messages) {
    if (actors[msg.to] && actors[msg.from]) {
      const actor = actors[msg.to];

      // If this is the first actor, and the message is left of it, no need to calculate the margin
      if (msg.placement === diagObj.db.PLACEMENT.LEFTOF && !actor.prevActor) {
        return;
      }

      // If this is the last actor, and the message is right of it, no need to calculate the margin
      if (msg.placement === diagObj.db.PLACEMENT.RIGHTOF && !actor.nextActor) {
        return;
      }

      const isNote = msg.placement !== undefined;
      const isMessage = !isNote;

      const textFont = isNote ? noteFont(conf) : messageFont(conf);
      const wrappedMessage = msg.wrap
        ? utils.wrapLabel(msg.message, conf.width - 2 * conf.wrapPadding, textFont)
        : msg.message;
      const messageDimensions = hasKatex(wrappedMessage)
        ? await calculateMathMLDimensions(msg.message, configApi.getConfig())
        : utils.calculateTextDimensions(wrappedMessage, textFont);
      const messageWidth = messageDimensions.width + 2 * conf.wrapPadding;

      /*
       * The following scenarios should be supported:
       *
       * - There's a message (non-note) between fromActor and toActor
       *   - If fromActor is on the right and toActor is on the left, we should
       *     define the toActor's margin
       *   - If fromActor is on the left and toActor is on the right, we should
       *     define the fromActor's margin
       * - There's a note, in which case fromActor == toActor
       *   - If the note is to the left of the actor, we should define the previous actor
       *     margin
       *   - If the note is on the actor, we should define both the previous and next actor
       *     margins, each being the half of the note size
       *   - If the note is on the right of the actor, we should define the current actor
       *     margin
       */
      if (isMessage && msg.from === actor.nextActor) {
        maxMessageWidthPerActor[msg.to] = common.getMax(
          maxMessageWidthPerActor[msg.to] || 0,
          messageWidth
        );
      } else if (isMessage && msg.from === actor.prevActor) {
        maxMessageWidthPerActor[msg.from] = common.getMax(
          maxMessageWidthPerActor[msg.from] || 0,
          messageWidth
        );
      } else if (isMessage && msg.from === msg.to) {
        maxMessageWidthPerActor[msg.from] = common.getMax(
          maxMessageWidthPerActor[msg.from] || 0,
          messageWidth / 2
        );

        maxMessageWidthPerActor[msg.to] = common.getMax(
          maxMessageWidthPerActor[msg.to] || 0,
          messageWidth / 2
        );
      } else if (msg.placement === diagObj.db.PLACEMENT.RIGHTOF) {
        maxMessageWidthPerActor[msg.from] = common.getMax(
          maxMessageWidthPerActor[msg.from] || 0,
          messageWidth
        );
      } else if (msg.placement === diagObj.db.PLACEMENT.LEFTOF) {
        maxMessageWidthPerActor[actor.prevActor] = common.getMax(
          maxMessageWidthPerActor[actor.prevActor] || 0,
          messageWidth
        );
      } else if (msg.placement === diagObj.db.PLACEMENT.OVER) {
        if (actor.prevActor) {
          maxMessageWidthPerActor[actor.prevActor] = common.getMax(
            maxMessageWidthPerActor[actor.prevActor] || 0,
            messageWidth / 2
          );
        }

        if (actor.nextActor) {
          maxMessageWidthPerActor[msg.from] = common.getMax(
            maxMessageWidthPerActor[msg.from] || 0,
            messageWidth / 2
          );
        }
      }
    }
  }

  log.debug('maxMessageWidthPerActor:', maxMessageWidthPerActor);
  return maxMessageWidthPerActor;
}

const getRequiredPopupWidth = function (actor) {
  let requiredPopupWidth = 0;
  const textFont = actorFont(conf);
  for (const key in actor.links) {
    const labelDimensions = utils.calculateTextDimensions(key, textFont);
    const labelWidth = labelDimensions.width + 2 * conf.wrapPadding + 2 * conf.boxMargin;
    if (requiredPopupWidth < labelWidth) {
      requiredPopupWidth = labelWidth;
    }
  }

  return requiredPopupWidth;
};

/**
 * This will calculate the optimal margin for each given actor,
 * for a given actor → messageWidth map.
 *
 * An actor's margin is determined by the width of the actor, the width of the largest message that
 * originates from it, and the configured conf.actorMargin.
 *
 * @param actors - The actors map to calculate margins for
 * @param actorToMessageWidth - A map of actor key → max message width it holds
 * @param boxes - The boxes around the actors if any
 */
async function calculateActorMargins(
  actors: { [id: string]: any },
  actorToMessageWidth: Awaited<ReturnType<typeof getMaxMessageWidthPerActor>>,
  boxes
) {
  let maxHeight = 0;
  for (const prop of Object.keys(actors)) {
    const actor = actors[prop];
    if (actor.wrap) {
      actor.description = utils.wrapLabel(
        actor.description,
        conf.width - 2 * conf.wrapPadding,
        actorFont(conf)
      );
    }
    const actDims = hasKatex(actor.description)
      ? await calculateMathMLDimensions(actor.description, configApi.getConfig())
      : utils.calculateTextDimensions(actor.description, actorFont(conf));

    actor.width = actor.wrap
      ? conf.width
      : common.getMax(conf.width, actDims.width + 2 * conf.wrapPadding);

    actor.height = actor.wrap ? common.getMax(actDims.height, conf.height) : conf.height;
    maxHeight = common.getMax(maxHeight, actor.height);
  }

  for (const actorKey in actorToMessageWidth) {
    const actor = actors[actorKey];

    if (!actor) {
      continue;
    }

    const nextActor = actors[actor.nextActor];

    // No need to space out an actor that doesn't have a next link
    if (!nextActor) {
      const messageWidth = actorToMessageWidth[actorKey];
      const actorWidth = messageWidth + conf.actorMargin - actor.width / 2;
      actor.margin = common.getMax(actorWidth, conf.actorMargin);
      continue;
    }

    const messageWidth = actorToMessageWidth[actorKey];
    const actorWidth = messageWidth + conf.actorMargin - actor.width / 2 - nextActor.width / 2;

    actor.margin = common.getMax(actorWidth, conf.actorMargin);
  }

  let maxBoxHeight = 0;
  boxes.forEach((box) => {
    const textFont = messageFont(conf);
    let totalWidth = box.actorKeys.reduce((total, aKey) => {
      return (total += actors[aKey].width + (actors[aKey].margin || 0));
    }, 0);

    totalWidth -= 2 * conf.boxTextMargin;
    if (box.wrap) {
      box.name = utils.wrapLabel(box.name, totalWidth - 2 * conf.wrapPadding, textFont);
    }

    const boxMsgDimensions = utils.calculateTextDimensions(box.name, textFont);
    maxBoxHeight = common.getMax(boxMsgDimensions.height, maxBoxHeight);
    const minWidth = common.getMax(totalWidth, boxMsgDimensions.width + 2 * conf.wrapPadding);
    box.margin = conf.boxTextMargin;
    if (totalWidth < minWidth) {
      const missing = (minWidth - totalWidth) / 2;
      box.margin += missing;
    }
  });
  boxes.forEach((box) => (box.textMaxHeight = maxBoxHeight));

  return common.getMax(maxHeight, conf.height);
}

const buildNoteModel = async function (msg, actors, diagObj) {
  const startx = actors[msg.from].x;
  const stopx = actors[msg.to].x;
  const shouldWrap = msg.wrap && msg.message;

  let textDimensions: { width: number; height: number; lineHeight?: number } = hasKatex(msg.message)
    ? await calculateMathMLDimensions(msg.message, configApi.getConfig())
    : utils.calculateTextDimensions(
        shouldWrap ? utils.wrapLabel(msg.message, conf.width, noteFont(conf)) : msg.message,
        noteFont(conf)
      );
  const noteModel = {
    width: shouldWrap
      ? conf.width
      : common.getMax(conf.width, textDimensions.width + 2 * conf.noteMargin),
    height: 0,
    startx: actors[msg.from].x,
    stopx: 0,
    starty: 0,
    stopy: 0,
    message: msg.message,
  };
  if (msg.placement === diagObj.db.PLACEMENT.RIGHTOF) {
    noteModel.width = shouldWrap
      ? common.getMax(conf.width, textDimensions.width)
      : common.getMax(
          actors[msg.from].width / 2 + actors[msg.to].width / 2,
          textDimensions.width + 2 * conf.noteMargin
        );
    noteModel.startx = startx + (actors[msg.from].width + conf.actorMargin) / 2;
  } else if (msg.placement === diagObj.db.PLACEMENT.LEFTOF) {
    noteModel.width = shouldWrap
      ? common.getMax(conf.width, textDimensions.width + 2 * conf.noteMargin)
      : common.getMax(
          actors[msg.from].width / 2 + actors[msg.to].width / 2,
          textDimensions.width + 2 * conf.noteMargin
        );
    noteModel.startx = startx - noteModel.width + (actors[msg.from].width - conf.actorMargin) / 2;
  } else if (msg.to === msg.from) {
    textDimensions = utils.calculateTextDimensions(
      shouldWrap
        ? utils.wrapLabel(
            msg.message,
            common.getMax(conf.width, actors[msg.from].width),
            noteFont(conf)
          )
        : msg.message,
      noteFont(conf)
    );
    noteModel.width = shouldWrap
      ? common.getMax(conf.width, actors[msg.from].width)
      : common.getMax(
          actors[msg.from].width,
          conf.width,
          textDimensions.width + 2 * conf.noteMargin
        );
    noteModel.startx = startx + (actors[msg.from].width - noteModel.width) / 2;
  } else {
    noteModel.width =
      Math.abs(startx + actors[msg.from].width / 2 - (stopx + actors[msg.to].width / 2)) +
      conf.actorMargin;
    noteModel.startx =
      startx < stopx
        ? startx + actors[msg.from].width / 2 - conf.actorMargin / 2
        : stopx + actors[msg.to].width / 2 - conf.actorMargin / 2;
  }
  if (shouldWrap) {
    noteModel.message = utils.wrapLabel(
      msg.message,
      noteModel.width - 2 * conf.wrapPadding,
      noteFont(conf)
    );
  }
  log.debug(
    `NM:[${noteModel.startx},${noteModel.stopx},${noteModel.starty},${noteModel.stopy}:${noteModel.width},${noteModel.height}=${msg.message}]`
  );
  return noteModel;
};

const buildMessageModel = function (msg, actors, diagObj) {
  if (
    ![
      diagObj.db.LINETYPE.SOLID_OPEN,
      diagObj.db.LINETYPE.DOTTED_OPEN,
      diagObj.db.LINETYPE.SOLID,
      diagObj.db.LINETYPE.DOTTED,
      diagObj.db.LINETYPE.SOLID_CROSS,
      diagObj.db.LINETYPE.DOTTED_CROSS,
      diagObj.db.LINETYPE.SOLID_POINT,
      diagObj.db.LINETYPE.DOTTED_POINT,
    ].includes(msg.type)
  ) {
    return {};
  }
  const [fromLeft, fromRight] = activationBounds(msg.from, actors);
  const [toLeft, toRight] = activationBounds(msg.to, actors);
  const isArrowToRight = fromLeft <= toLeft;
  const startx = isArrowToRight ? fromRight : fromLeft;
  let stopx = isArrowToRight ? toLeft : toRight;

  // As the line width is considered, the left and right values will be off by 2.
  const isArrowToActivation = Math.abs(toLeft - toRight) > 2;

  /**
   * Adjust the value based on the arrow direction
   * @param value - The value to adjust
   * @returns The adjustment with correct sign to be added to the actual value.
   */
  const adjustValue = (value: number) => {
    return isArrowToRight ? -value : value;
  };

  if (msg.from === msg.to) {
    // This is a self reference, so we need to make sure the arrow is drawn correctly
    // There are many checks in the downstream rendering that checks for equality.
    // The lines on loops will be off by few pixels, but that's fine for now.
    stopx = startx;
  } else {
    /**
     * This is an edge case for the first activation.
     * Proper fix would require significant changes.
     * So, we set an activate flag in the message, and cross check that with isToActivation
     * In cases where the message is to an activation that was properly detected, we don't want to move the arrow head
     * The activation will not be detected on the first message, so we need to move the arrow head
     */
    if (msg.activate && !isArrowToActivation) {
      stopx += adjustValue(conf.activationWidth / 2 - 1);
    }

    /**
     * Shorten the length of arrow at the end and move the marker forward (using refX) to have a clean arrowhead
     * This is not required for open arrows that don't have arrowheads
     */
    if (![diagObj.db.LINETYPE.SOLID_OPEN, diagObj.db.LINETYPE.DOTTED_OPEN].includes(msg.type)) {
      stopx += adjustValue(3);
    }
  }

  const allBounds = [fromLeft, fromRight, toLeft, toRight];
  const boundedWidth = Math.abs(startx - stopx);
  if (msg.wrap && msg.message) {
    msg.message = utils.wrapLabel(
      msg.message,
      common.getMax(boundedWidth + 2 * conf.wrapPadding, conf.width),
      messageFont(conf)
    );
  }
  const msgDims = utils.calculateTextDimensions(msg.message, messageFont(conf));

  return {
    width: common.getMax(
      msg.wrap ? 0 : msgDims.width + 2 * conf.wrapPadding,
      boundedWidth + 2 * conf.wrapPadding,
      conf.width
    ),
    height: 0,
    startx,
    stopx,
    starty: 0,
    stopy: 0,
    message: msg.message,
    type: msg.type,
    wrap: msg.wrap,
    fromBounds: Math.min.apply(null, allBounds),
    toBounds: Math.max.apply(null, allBounds),
  };
};

const calculateLoopBounds = async function (messages, actors, _maxWidthPerActor, diagObj) {
  const loops = {};
  const stack = [];
  let current, noteModel, msgModel;

  for (const msg of messages) {
    msg.id = utils.random({ length: 10 });
    switch (msg.type) {
      case diagObj.db.LINETYPE.LOOP_START:
      case diagObj.db.LINETYPE.ALT_START:
      case diagObj.db.LINETYPE.OPT_START:
      case diagObj.db.LINETYPE.PAR_START:
      case diagObj.db.LINETYPE.PAR_OVER_START:
      case diagObj.db.LINETYPE.CRITICAL_START:
      case diagObj.db.LINETYPE.BREAK_START:
        stack.push({
          id: msg.id,
          msg: msg.message,
          from: Number.MAX_SAFE_INTEGER,
          to: Number.MIN_SAFE_INTEGER,
          width: 0,
        });
        break;
      case diagObj.db.LINETYPE.ALT_ELSE:
      case diagObj.db.LINETYPE.PAR_AND:
      case diagObj.db.LINETYPE.CRITICAL_OPTION:
        if (msg.message) {
          current = stack.pop();
          loops[current.id] = current;
          loops[msg.id] = current;
          stack.push(current);
        }
        break;
      case diagObj.db.LINETYPE.LOOP_END:
      case diagObj.db.LINETYPE.ALT_END:
      case diagObj.db.LINETYPE.OPT_END:
      case diagObj.db.LINETYPE.PAR_END:
      case diagObj.db.LINETYPE.CRITICAL_END:
      case diagObj.db.LINETYPE.BREAK_END:
        current = stack.pop();
        loops[current.id] = current;
        break;
      case diagObj.db.LINETYPE.ACTIVE_START:
        {
          const actorRect = actors[msg.from ? msg.from.actor : msg.to.actor];
          const stackedSize = actorActivations(msg.from ? msg.from.actor : msg.to.actor).length;
          const x =
            actorRect.x + actorRect.width / 2 + ((stackedSize - 1) * conf.activationWidth) / 2;
          const toAdd = {
            startx: x,
            stopx: x + conf.activationWidth,
            actor: msg.from.actor,
            enabled: true,
          };
          bounds.activations.push(toAdd);
        }
        break;
      case diagObj.db.LINETYPE.ACTIVE_END:
        {
          const lastActorActivationIdx = bounds.activations
            .map((a) => a.actor)
            .lastIndexOf(msg.from.actor);
          delete bounds.activations.splice(lastActorActivationIdx, 1)[0];
        }
        break;
    }
    const isNote = msg.placement !== undefined;
    if (isNote) {
      noteModel = await buildNoteModel(msg, actors, diagObj);
      msg.noteModel = noteModel;
      stack.forEach((stk) => {
        current = stk;
        current.from = common.getMin(current.from, noteModel.startx);
        current.to = common.getMax(current.to, noteModel.startx + noteModel.width);
        current.width =
          common.getMax(current.width, Math.abs(current.from - current.to)) - conf.labelBoxWidth;
      });
    } else {
      msgModel = buildMessageModel(msg, actors, diagObj);
      msg.msgModel = msgModel;
      if (msgModel.startx && msgModel.stopx && stack.length > 0) {
        stack.forEach((stk) => {
          current = stk;
          if (msgModel.startx === msgModel.stopx) {
            const from = actors[msg.from];
            const to = actors[msg.to];
            current.from = common.getMin(
              from.x - msgModel.width / 2,
              from.x - from.width / 2,
              current.from
            );
            current.to = common.getMax(
              to.x + msgModel.width / 2,
              to.x + from.width / 2,
              current.to
            );
            current.width =
              common.getMax(current.width, Math.abs(current.to - current.from)) -
              conf.labelBoxWidth;
          } else {
            current.from = common.getMin(msgModel.startx, current.from);
            current.to = common.getMax(msgModel.stopx, current.to);
            current.width = common.getMax(current.width, msgModel.width) - conf.labelBoxWidth;
          }
        });
      }
    }
  }
  bounds.activations = [];
  log.debug('Loop type widths:', loops);
  return loops;
};

export default {
  bounds,
  drawActors,
  drawActorsPopup,
  setConf,
  draw,
};<|MERGE_RESOLUTION|>--- conflicted
+++ resolved
@@ -753,13 +753,8 @@
  * @param _version - Mermaid version from package.json
  * @param diagObj - A standard diagram containing the db and the text and type etc of the diagram
  */
-<<<<<<< HEAD
 export const draw = async function (_text: string, id: string, _version: string, diagObj: Diagram) {
-  const { securityLevel, sequence } = configApi.getConfig();
-=======
-export const draw = function (_text: string, id: string, _version: string, diagObj: Diagram) {
   const { securityLevel, sequence } = getConfig();
->>>>>>> cc4af0ca
   conf = sequence;
   // Handle root and Document for when rendering in sandbox mode
   let sandboxElement;
@@ -1047,7 +1042,6 @@
     index++;
   }
 
-<<<<<<< HEAD
   log.debug('createdActors', createdActors);
   log.debug('destroyedActors', destroyedActors);
 
@@ -1055,10 +1049,6 @@
   for (const e of messagesToDraw) {
     await drawMessage(diagram, e.messageModel, e.lineStartY, diagObj);
   }
-=======
-  messagesToDraw.forEach((e) => drawMessage(diagram, e.messageModel, e.lineStartY, diagObj));
-
->>>>>>> cc4af0ca
   if (conf.mirrorActors) {
     await drawActors(diagram, actors, actorKeys, true);
   }
