import { select } from 'd3';
import utils, { getEdgeId } from '../../utils.js';
import { getConfig, defaultConfig } from '../../diagram-api/diagramAPI.js';
import common from '../common/common.js';
import type { Node, Edge } from '../../rendering-util/types.js';
import { log } from '../../logger.js';
import * as yaml from 'js-yaml';
import {
  setAccTitle,
  getAccTitle,
  getAccDescription,
  setAccDescription,
  clear as commonClear,
  setDiagramTitle,
  getDiagramTitle,
} from '../common/commonDb.js';
import type { FlowVertex, FlowClass, FlowSubGraph, FlowText, FlowEdge, FlowLink } from './types.js';
<<<<<<< HEAD
import type { NodeMetaData } from '$root/types.js';
=======
import type { NodeMetaData } from '../../types.js';
>>>>>>> a601d3bc

const MERMAID_DOM_ID_PREFIX = 'flowchart-';
let vertexCounter = 0;
let config = getConfig();
let vertices = new Map<string, FlowVertex>();
let edges: FlowEdge[] & { defaultInterpolate?: string; defaultStyle?: string[] } = [];
let classes = new Map<string, FlowClass>();
let subGraphs: FlowSubGraph[] = [];
let subGraphLookup = new Map<string, FlowSubGraph>();
let tooltips = new Map<string, string>();
let subCount = 0;
let firstGraphFlag = true;
let direction: string;

let version: string; // As in graph

// Functions to be run after graph rendering
let funs: ((element: Element) => void)[] = []; // cspell:ignore funs

const sanitizeText = (txt: string) => common.sanitizeText(txt, config);

/**
 * Function to lookup domId from id in the graph definition.
 *
 * @param id - id of the node
 */
export const lookUpDomId = function (id: string) {
  for (const vertex of vertices.values()) {
    if (vertex.id === id) {
      return vertex.domId;
    }
  }
  return id;
};

/**
 * Function called by parser when a node definition has been found
 *
 */
export const addVertex = function (
  id: string,
  textObj: FlowText,
  type: 'group',
  style: string[],
  classes: string[],
  dir: string,
  props = {},
  shapeData: any
) {
  // console.log('addVertex', id, shapeData);
  if (!id || id.trim().length === 0) {
    return;
  }
  let txt;

  let vertex = vertices.get(id);
  if (vertex === undefined) {
    vertex = {
      id,
      labelType: 'text',
      domId: MERMAID_DOM_ID_PREFIX + id + '-' + vertexCounter,
      styles: [],
      classes: [],
    };
    vertices.set(id, vertex);
  }
  vertexCounter++;

  if (textObj !== undefined) {
    config = getConfig();
    txt = sanitizeText(textObj.text.trim());
    vertex.labelType = textObj.type;
    // strip quotes if string starts and ends with a quote
    if (txt.startsWith('"') && txt.endsWith('"')) {
      txt = txt.substring(1, txt.length - 1);
    }
    vertex.text = txt;
  } else {
    if (vertex.text === undefined) {
      vertex.text = id;
    }
  }
  if (type !== undefined) {
    vertex.type = type;
  }
  if (style !== undefined && style !== null) {
    style.forEach(function (s) {
      vertex.styles.push(s);
    });
  }
  if (classes !== undefined && classes !== null) {
    classes.forEach(function (s) {
      vertex.classes.push(s);
    });
  }
  if (dir !== undefined) {
    vertex.dir = dir;
  }
  if (vertex.props === undefined) {
    vertex.props = props;
  } else if (props !== undefined) {
    Object.assign(vertex.props, props);
  }

  if (shapeData !== undefined) {
    let yamlData;
    // detect if shapeData contains a newline character

    if (!shapeData.includes('\n')) {
      // console.log('yamlData shapeData has no new lines', shapeData);
      yamlData = '{\n' + shapeData + '\n';
    } else {
      // console.log('yamlData shapeData has new lines', shapeData);
      yamlData = shapeData + '\n';
      // Find the position of the last } and replace it with a newline
      const lastPos = yamlData.lastIndexOf('}');
      if (lastPos !== -1) {
        yamlData = yamlData.substring(0, lastPos) + '\n';
      }
    }
    const doc = yaml.load(yamlData, { schema: yaml.JSON_SCHEMA }) as NodeMetaData;
    // console.log('yamlData doc', doc);
    if (doc?.shape) {
      vertex.type = doc?.shape;
    }
    if (doc?.label) {
      vertex.text = doc?.label;
    }
<<<<<<< HEAD
    if (doc?.icon) {
      vertex.icon = doc?.icon;
      if (vertex.text === id) {
        vertex.text = '';
      }
    }
    if (doc?.form) {
      vertex.form = doc?.form;
    }
    if (doc?.pos) {
      vertex.pos = doc?.pos;
    }
    if (doc?.img) {
      vertex.img = doc?.img;
      if (vertex.text === id) {
        vertex.text = '';
      }
    }
    if (doc.w) {
      vertex.assetWidth = Number(doc.w);
    }
    if (doc.h) {
      vertex.assetHeight = Number(doc.h);
    }
=======
>>>>>>> a601d3bc
  }
};

/**
 * Function called by parser when a link/edge definition has been found
 *
 */
export const addSingleLink = function (_start: string, _end: string, type: any) {
  const start = _start;
  const end = _end;

  const edge: FlowEdge = { start: start, end: end, type: undefined, text: '', labelType: 'text' };
  log.info('abc78 Got edge...', edge);
  const linkTextObj = type.text;

  if (linkTextObj !== undefined) {
    edge.text = sanitizeText(linkTextObj.text.trim());

    // strip quotes if string starts and ends with a quote
    if (edge.text.startsWith('"') && edge.text.endsWith('"')) {
      edge.text = edge.text.substring(1, edge.text.length - 1);
    }
    edge.labelType = linkTextObj.type;
  }

  if (type !== undefined) {
    edge.type = type.type;
    edge.stroke = type.stroke;
    edge.length = type.length > 10 ? 10 : type.length;
  }

  if (edges.length < (config.maxEdges ?? 500)) {
    log.info('Pushing edge...');
    edges.push(edge);
  } else {
    throw new Error(
      `Edge limit exceeded. ${edges.length} edges found, but the limit is ${config.maxEdges}.

Initialize mermaid with maxEdges set to a higher number to allow more edges.
You cannot set this config via configuration inside the diagram as it is a secure config.
You have to call mermaid.initialize.`
    );
  }
};

export const addLink = function (_start: string[], _end: string[], type: unknown) {
  log.info('addLink', _start, _end, type);
  for (const start of _start) {
    for (const end of _end) {
      addSingleLink(start, end, type);
    }
  }
};

/**
 * Updates a link's line interpolation algorithm
 *
 */
export const updateLinkInterpolate = function (
  positions: ('default' | number)[],
  interpolate: string
) {
  positions.forEach(function (pos) {
    if (pos === 'default') {
      edges.defaultInterpolate = interpolate;
    } else {
      edges[pos].interpolate = interpolate;
    }
  });
};

/**
 * Updates a link with a style
 *
 */
export const updateLink = function (positions: ('default' | number)[], style: string[]) {
  positions.forEach(function (pos) {
    if (typeof pos === 'number' && pos >= edges.length) {
      throw new Error(
        `The index ${pos} for linkStyle is out of bounds. Valid indices for linkStyle are between 0 and ${
          edges.length - 1
        }. (Help: Ensure that the index is within the range of existing edges.)`
      );
    }
    if (pos === 'default') {
      edges.defaultStyle = style;
    } else {
      // if (utils.isSubstringInArray('fill', style) === -1) {
      //   style.push('fill:none');
      // }
      edges[pos].style = style;
      // if edges[pos].style does have fill not set, set it to none
      if (
        (edges[pos]?.style?.length ?? 0) > 0 &&
        !edges[pos]?.style?.some((s) => s?.startsWith('fill'))
      ) {
        edges[pos]?.style?.push('fill:none');
      }
    }
  });
};

export const addClass = function (ids: string, style: string[]) {
  ids.split(',').forEach(function (id) {
    let classNode = classes.get(id);
    if (classNode === undefined) {
      classNode = { id, styles: [], textStyles: [] };
      classes.set(id, classNode);
    }

    if (style !== undefined && style !== null) {
      style.forEach(function (s) {
        if (/color/.exec(s)) {
          const newStyle = s.replace('fill', 'bgFill'); // .replace('color', 'fill');
          classNode.textStyles.push(newStyle);
        }
        classNode.styles.push(s);
      });
    }
  });
};

/**
 * Called by parser when a graph definition is found, stores the direction of the chart.
 *
 */
export const setDirection = function (dir: string) {
  direction = dir;
  if (/.*</.exec(direction)) {
    direction = 'RL';
  }
  if (/.*\^/.exec(direction)) {
    direction = 'BT';
  }
  if (/.*>/.exec(direction)) {
    direction = 'LR';
  }
  if (/.*v/.exec(direction)) {
    direction = 'TB';
  }
  if (direction === 'TD') {
    direction = 'TB';
  }
};

/**
 * Called by parser when a special node is found, e.g. a clickable element.
 *
 * @param ids - Comma separated list of ids
 * @param className - Class to add
 */
export const setClass = function (ids: string, className: string) {
  for (const id of ids.split(',')) {
    const vertex = vertices.get(id);
    if (vertex) {
      vertex.classes.push(className);
    }
    const subGraph = subGraphLookup.get(id);
    if (subGraph) {
      subGraph.classes.push(className);
    }
  }
};

const setTooltip = function (ids: string, tooltip: string) {
  if (tooltip === undefined) {
    return;
  }
  tooltip = sanitizeText(tooltip);
  for (const id of ids.split(',')) {
    tooltips.set(version === 'gen-1' ? lookUpDomId(id) : id, tooltip);
  }
};

const setClickFun = function (id: string, functionName: string, functionArgs: string) {
  const domId = lookUpDomId(id);
  // if (_id[0].match(/\d/)) id = MERMAID_DOM_ID_PREFIX + id;
  if (getConfig().securityLevel !== 'loose') {
    return;
  }
  if (functionName === undefined) {
    return;
  }
  let argList: string[] = [];
  if (typeof functionArgs === 'string') {
    /* Splits functionArgs by ',', ignoring all ',' in double quoted strings */
    argList = functionArgs.split(/,(?=(?:(?:[^"]*"){2})*[^"]*$)/);
    for (let i = 0; i < argList.length; i++) {
      let item = argList[i].trim();
      /* Removes all double quotes at the start and end of an argument */
      /* This preserves all starting and ending whitespace inside */
      if (item.startsWith('"') && item.endsWith('"')) {
        item = item.substr(1, item.length - 2);
      }
      argList[i] = item;
    }
  }

  /* if no arguments passed into callback, default to passing in id */
  if (argList.length === 0) {
    argList.push(id);
  }

  const vertex = vertices.get(id);
  if (vertex) {
    vertex.haveCallback = true;
    funs.push(function () {
      const elem = document.querySelector(`[id="${domId}"]`);
      if (elem !== null) {
        elem.addEventListener(
          'click',
          function () {
            utils.runFunc(functionName, ...argList);
          },
          false
        );
      }
    });
  }
};

/**
 * Called by parser when a link is found. Adds the URL to the vertex data.
 *
 * @param ids - Comma separated list of ids
 * @param linkStr - URL to create a link for
 * @param target - Target attribute for the link
 */
export const setLink = function (ids: string, linkStr: string, target: string) {
  ids.split(',').forEach(function (id) {
    const vertex = vertices.get(id);
    if (vertex !== undefined) {
      vertex.link = utils.formatUrl(linkStr, config);
      vertex.linkTarget = target;
    }
  });
  setClass(ids, 'clickable');
};

export const getTooltip = function (id: string) {
  return tooltips.get(id);
};

/**
 * Called by parser when a click definition is found. Registers an event handler.
 *
 * @param ids - Comma separated list of ids
 * @param functionName - Function to be called on click
 * @param functionArgs - Arguments to be passed to the function
 */
export const setClickEvent = function (ids: string, functionName: string, functionArgs: string) {
  ids.split(',').forEach(function (id) {
    setClickFun(id, functionName, functionArgs);
  });
  setClass(ids, 'clickable');
};

export const bindFunctions = function (element: Element) {
  funs.forEach(function (fun) {
    fun(element);
  });
};
export const getDirection = function () {
  return direction.trim();
};
/**
 * Retrieval function for fetching the found nodes after parsing has completed.
 *
 */
export const getVertices = function () {
  return vertices;
};

/**
 * Retrieval function for fetching the found links after parsing has completed.
 *
 */
export const getEdges = function () {
  return edges;
};

/**
 * Retrieval function for fetching the found class definitions after parsing has completed.
 *
 */
export const getClasses = function () {
  return classes;
};

const setupToolTips = function (element: Element) {
  let tooltipElem = select('.mermaidTooltip');
  // @ts-ignore TODO: fix this
  if ((tooltipElem._groups || tooltipElem)[0][0] === null) {
    // @ts-ignore TODO: fix this
    tooltipElem = select('body').append('div').attr('class', 'mermaidTooltip').style('opacity', 0);
  }

  const svg = select(element).select('svg');

  const nodes = svg.selectAll('g.node');
  nodes
    .on('mouseover', function () {
      const el = select(this);
      const title = el.attr('title');

      // Don't try to draw a tooltip if no data is provided
      if (title === null) {
        return;
      }
      const rect = (this as Element)?.getBoundingClientRect();

      // @ts-ignore TODO: fix this
      tooltipElem.transition().duration(200).style('opacity', '.9');
      tooltipElem
        .text(el.attr('title'))
        .style('left', window.scrollX + rect.left + (rect.right - rect.left) / 2 + 'px')
        .style('top', window.scrollY + rect.bottom + 'px');
      tooltipElem.html(tooltipElem.html().replace(/&lt;br\/&gt;/g, '<br/>'));
      el.classed('hover', true);
    })
    .on('mouseout', function () {
      // @ts-ignore TODO: fix this
      tooltipElem.transition().duration(500).style('opacity', 0);
      const el = select(this);
      el.classed('hover', false);
    });
};
funs.push(setupToolTips);

/**
 * Clears the internal graph db so that a new graph can be parsed.
 *
 */
export const clear = function (ver = 'gen-1') {
  vertices = new Map();
  classes = new Map();
  edges = [];
  funs = [setupToolTips];
  subGraphs = [];
  subGraphLookup = new Map();
  subCount = 0;
  tooltips = new Map();
  firstGraphFlag = true;
  version = ver;
  config = getConfig();
  commonClear();
};

export const setGen = (ver: string) => {
  version = ver || 'gen-2';
};

export const defaultStyle = function () {
  return 'fill:#ffa;stroke: #f66; stroke-width: 3px; stroke-dasharray: 5, 5;fill:#ffa;stroke: #666;';
};

export const addSubGraph = function (
  _id: { text: string },
  list: string[],
  _title: { text: string; type: string }
) {
  let id: string | undefined = _id.text.trim();
  let title = _title.text;
  if (_id === _title && /\s/.exec(_title.text)) {
    id = undefined;
  }

  function uniq(a: any[]) {
    const prims: any = { boolean: {}, number: {}, string: {} };
    const objs: any[] = [];

    let dir; //  = undefined; direction.trim();
    const nodeList = a.filter(function (item) {
      const type = typeof item;
      if (item.stmt && item.stmt === 'dir') {
        dir = item.value;
        return false;
      }
      if (item.trim() === '') {
        return false;
      }
      if (type in prims) {
        return prims[type].hasOwnProperty(item) ? false : (prims[type][item] = true);
      } else {
        return objs.includes(item) ? false : objs.push(item);
      }
    });
    return { nodeList, dir };
  }

  const { nodeList, dir } = uniq(list.flat());
  if (version === 'gen-1') {
    for (let i = 0; i < nodeList.length; i++) {
      nodeList[i] = lookUpDomId(nodeList[i]);
    }
  }

  id = id ?? 'subGraph' + subCount;
  title = title || '';
  title = sanitizeText(title);
  subCount = subCount + 1;
  const subGraph = {
    id: id,
    nodes: nodeList,
    title: title.trim(),
    classes: [],
    dir,
    labelType: _title.type,
  };

  log.info('Adding', subGraph.id, subGraph.nodes, subGraph.dir);

  // Remove the members in the new subgraph if they already belong to another subgraph
  subGraph.nodes = makeUniq(subGraph, subGraphs).nodes;
  subGraphs.push(subGraph);
  subGraphLookup.set(id, subGraph);
  return id;
};

const getPosForId = function (id: string) {
  for (const [i, subGraph] of subGraphs.entries()) {
    if (subGraph.id === id) {
      return i;
    }
  }
  return -1;
};
let secCount = -1;
const posCrossRef: number[] = [];
const indexNodes2 = function (id: string, pos: number): { result: boolean; count: number } {
  const nodes = subGraphs[pos].nodes;
  secCount = secCount + 1;
  if (secCount > 2000) {
    return {
      result: false,
      count: 0,
    };
  }
  posCrossRef[secCount] = pos;
  // Check if match
  if (subGraphs[pos].id === id) {
    return {
      result: true,
      count: 0,
    };
  }

  let count = 0;
  let posCount = 1;
  while (count < nodes.length) {
    const childPos = getPosForId(nodes[count]);
    // Ignore regular nodes (pos will be -1)
    if (childPos >= 0) {
      const res = indexNodes2(id, childPos);
      if (res.result) {
        return {
          result: true,
          count: posCount + res.count,
        };
      } else {
        posCount = posCount + res.count;
      }
    }
    count = count + 1;
  }

  return {
    result: false,
    count: posCount,
  };
};

export const getDepthFirstPos = function (pos: number) {
  return posCrossRef[pos];
};
export const indexNodes = function () {
  secCount = -1;
  if (subGraphs.length > 0) {
    indexNodes2('none', subGraphs.length - 1);
  }
};

export const getSubGraphs = function () {
  return subGraphs;
};

export const firstGraph = () => {
  if (firstGraphFlag) {
    firstGraphFlag = false;
    return true;
  }
  return false;
};

const destructStartLink = (_str: string): FlowLink => {
  let str = _str.trim();
  let type = 'arrow_open';

  switch (str[0]) {
    case '<':
      type = 'arrow_point';
      str = str.slice(1);
      break;
    case 'x':
      type = 'arrow_cross';
      str = str.slice(1);
      break;
    case 'o':
      type = 'arrow_circle';
      str = str.slice(1);
      break;
  }

  let stroke = 'normal';

  if (str.includes('=')) {
    stroke = 'thick';
  }

  if (str.includes('.')) {
    stroke = 'dotted';
  }

  return { type, stroke };
};

const countChar = (char: string, str: string) => {
  const length = str.length;
  let count = 0;
  for (let i = 0; i < length; ++i) {
    if (str[i] === char) {
      ++count;
    }
  }
  return count;
};

const destructEndLink = (_str: string) => {
  const str = _str.trim();
  let line = str.slice(0, -1);
  let type = 'arrow_open';

  switch (str.slice(-1)) {
    case 'x':
      type = 'arrow_cross';
      if (str.startsWith('x')) {
        type = 'double_' + type;
        line = line.slice(1);
      }
      break;
    case '>':
      type = 'arrow_point';
      if (str.startsWith('<')) {
        type = 'double_' + type;
        line = line.slice(1);
      }
      break;
    case 'o':
      type = 'arrow_circle';
      if (str.startsWith('o')) {
        type = 'double_' + type;
        line = line.slice(1);
      }
      break;
  }

  let stroke = 'normal';
  let length = line.length - 1;

  if (line.startsWith('=')) {
    stroke = 'thick';
  }

  if (line.startsWith('~')) {
    stroke = 'invisible';
  }

  const dots = countChar('.', line);

  if (dots) {
    stroke = 'dotted';
    length = dots;
  }

  return { type, stroke, length };
};

export const destructLink = (_str: string, _startStr: string) => {
  const info = destructEndLink(_str);
  let startInfo;
  if (_startStr) {
    startInfo = destructStartLink(_startStr);

    if (startInfo.stroke !== info.stroke) {
      return { type: 'INVALID', stroke: 'INVALID' };
    }

    if (startInfo.type === 'arrow_open') {
      // -- xyz -->  - take arrow type from ending
      startInfo.type = info.type;
    } else {
      // x-- xyz -->  - not supported
      if (startInfo.type !== info.type) {
        return { type: 'INVALID', stroke: 'INVALID' };
      }

      startInfo.type = 'double_' + startInfo.type;
    }

    if (startInfo.type === 'double_arrow') {
      startInfo.type = 'double_arrow_point';
    }

    startInfo.length = info.length;
    return startInfo;
  }

  return info;
};

// Todo optimizer this by caching existing nodes
const exists = (allSgs: FlowSubGraph[], _id: string) => {
  for (const sg of allSgs) {
    if (sg.nodes.includes(_id)) {
      return true;
    }
  }
  return false;
};
/**
 * Deletes an id from all subgraphs
 *
 */
const makeUniq = (sg: FlowSubGraph, allSubgraphs: FlowSubGraph[]) => {
  const res: string[] = [];
  sg.nodes.forEach((_id, pos) => {
    if (!exists(allSubgraphs, _id)) {
      res.push(sg.nodes[pos]);
    }
  });
  return { nodes: res };
};

export const lex = {
  firstGraph,
};

const getTypeFromVertex = (vertex: FlowVertex) => {
  if (vertex?.img) {
    return 'imageSquare';
  }
  if (vertex?.icon) {
    if (vertex.form === 'circle') {
      return 'iconCircle';
    }
    if (vertex.form === 'square') {
      return 'iconSquare';
    }
    return 'icon';
  }
  if (vertex.type === 'square') {
    return 'squareRect';
  }
  if (vertex.type === 'round') {
    return 'roundedRect';
  }

  return vertex.type ?? 'squareRect';
};

const findNode = (nodes: Node[], id: string) => nodes.find((node) => node.id === id);
const destructEdgeType = (type: string | undefined) => {
  let arrowTypeStart = 'none';
  let arrowTypeEnd = 'arrow_point';
  switch (type) {
    case 'arrow_point':
    case 'arrow_circle':
    case 'arrow_cross':
      arrowTypeEnd = type;
      break;

    case 'double_arrow_point':
    case 'double_arrow_circle':
    case 'double_arrow_cross':
      arrowTypeStart = type.replace('double_', '');
      arrowTypeEnd = arrowTypeStart;
      break;
  }
  return { arrowTypeStart, arrowTypeEnd };
};

const addNodeFromVertex = (
  vertex: FlowVertex,
  nodes: Node[],
  parentDB: Map<string, string>,
  subGraphDB: Map<string, boolean>,
  config: any,
  look: string
) => {
  const parentId = parentDB.get(vertex.id);
  const isGroup = subGraphDB.get(vertex.id) ?? false;

  const node = findNode(nodes, vertex.id);
  if (node) {
    node.cssStyles = vertex.styles;
    node.cssCompiledStyles = getCompiledStyles(vertex.classes);
    node.cssClasses = vertex.classes.join(' ');
  } else {
    nodes.push({
      id: vertex.id,
      label: vertex.text,
      labelStyle: '',
      parentId,
      padding: config.flowchart?.padding || 8,
      cssStyles: vertex.styles,
      cssCompiledStyles: getCompiledStyles(['default', 'node', ...vertex.classes]),
      cssClasses: 'default ' + vertex.classes.join(' '),
      shape: getTypeFromVertex(vertex),
      dir: vertex.dir,
      domId: vertex.domId,
      isGroup,
      look,
      link: vertex.link,
      linkTarget: vertex.linkTarget,
      tooltip: getTooltip(vertex.id),
      icon: vertex.icon,
      pos: vertex.pos,
      img: vertex.img,
      assetWidth: vertex.assetWidth,
      assetHeight: vertex.assetHeight,
    });
  }
};

function getCompiledStyles(classDefs: string[]) {
  let compiledStyles: string[] = [];
  for (const customClass of classDefs) {
    const cssClass = classes.get(customClass);
    if (cssClass?.styles) {
      compiledStyles = [...compiledStyles, ...(cssClass.styles ?? [])].map((s) => s.trim());
    }
    if (cssClass?.textStyles) {
      compiledStyles = [...compiledStyles, ...(cssClass.textStyles ?? [])].map((s) => s.trim());
    }
  }
  return compiledStyles;
}

export const getData = () => {
  const config = getConfig();
  const nodes: Node[] = [];
  const edges: Edge[] = [];

  const subGraphs = getSubGraphs();
  const parentDB = new Map<string, string>();
  const subGraphDB = new Map<string, boolean>();

  // Setup the subgraph data for adding nodes
  for (let i = subGraphs.length - 1; i >= 0; i--) {
    const subGraph = subGraphs[i];
    if (subGraph.nodes.length > 0) {
      subGraphDB.set(subGraph.id, true);
    }
    for (const id of subGraph.nodes) {
      parentDB.set(id, subGraph.id);
    }
  }

  // Data is setup, add the nodes
  for (let i = subGraphs.length - 1; i >= 0; i--) {
    const subGraph = subGraphs[i];
    nodes.push({
      id: subGraph.id,
      label: subGraph.title,
      labelStyle: '',
      parentId: parentDB.get(subGraph.id),
      padding: 8,
      cssCompiledStyles: getCompiledStyles(subGraph.classes),
      cssClasses: subGraph.classes.join(' '),
      shape: 'rect',
      dir: subGraph.dir,
      isGroup: true,
      look: config.look,
    });
  }

  const n = getVertices();
  n.forEach((vertex) => {
    addNodeFromVertex(vertex, nodes, parentDB, subGraphDB, config, config.look || 'classic');
  });

  const e = getEdges();
  e.forEach((rawEdge, index) => {
    const { arrowTypeStart, arrowTypeEnd } = destructEdgeType(rawEdge.type);
    const styles = [...(e.defaultStyle ?? [])];

    if (rawEdge.style) {
      styles.push(...rawEdge.style);
    }
    const edge: Edge = {
      id: getEdgeId(rawEdge.start, rawEdge.end, { counter: index, prefix: 'L' }),
      start: rawEdge.start,
      end: rawEdge.end,
      type: rawEdge.type ?? 'normal',
      label: rawEdge.text,
      labelpos: 'c',
      thickness: rawEdge.stroke,
      minlen: rawEdge.length,
      classes:
        rawEdge?.stroke === 'invisible'
          ? ''
          : 'edge-thickness-normal edge-pattern-solid flowchart-link',
      arrowTypeStart: rawEdge?.stroke === 'invisible' ? 'none' : arrowTypeStart,
      arrowTypeEnd: rawEdge?.stroke === 'invisible' ? 'none' : arrowTypeEnd,
      arrowheadStyle: 'fill: #333',
      labelStyle: styles,
      style: styles,
      pattern: rawEdge.stroke,
      look: config.look,
    };
    edges.push(edge);
  });

  return { nodes, edges, other: {}, config };
};

export default {
  defaultConfig: () => defaultConfig.flowchart,
  setAccTitle,
  getAccTitle,
  getAccDescription,
  getData,
  setAccDescription,
  addVertex,
  lookUpDomId,
  addLink,
  updateLinkInterpolate,
  updateLink,
  addClass,
  setDirection,
  setClass,
  setTooltip,
  getTooltip,
  setClickEvent,
  setLink,
  bindFunctions,
  getDirection,
  getVertices,
  getEdges,
  getClasses,
  clear,
  setGen,
  defaultStyle,
  addSubGraph,
  getDepthFirstPos,
  indexNodes,
  getSubGraphs,
  destructLink,
  lex,
  exists,
  makeUniq,
  setDiagramTitle,
  getDiagramTitle,
};<|MERGE_RESOLUTION|>--- conflicted
+++ resolved
@@ -15,11 +15,7 @@
   getDiagramTitle,
 } from '../common/commonDb.js';
 import type { FlowVertex, FlowClass, FlowSubGraph, FlowText, FlowEdge, FlowLink } from './types.js';
-<<<<<<< HEAD
-import type { NodeMetaData } from '$root/types.js';
-=======
 import type { NodeMetaData } from '../../types.js';
->>>>>>> a601d3bc
 
 const MERMAID_DOM_ID_PREFIX = 'flowchart-';
 let vertexCounter = 0;
@@ -148,7 +144,6 @@
     if (doc?.label) {
       vertex.text = doc?.label;
     }
-<<<<<<< HEAD
     if (doc?.icon) {
       vertex.icon = doc?.icon;
       if (vertex.text === id) {
@@ -173,8 +168,6 @@
     if (doc.h) {
       vertex.assetHeight = Number(doc.h);
     }
-=======
->>>>>>> a601d3bc
   }
 };
 
