--- conflicted
+++ resolved
@@ -1,14 +1,9 @@
 import type { DiagramDetector, ExternalDiagramDefinition } from '../../diagram-api/types';
 
-<<<<<<< HEAD
 const id = 'state';
 
 const detector: DiagramDetector = (txt, config) => {
-  // If we have confired to only use new state diagrams this function should always return false
-=======
-export const stateDetector: DiagramDetector = (txt, config) => {
   // If we have confirmed to only use new state diagrams this function should always return false
->>>>>>> 09ed41b7
   // as in not signalling true for a legacy state diagram
   if (config?.state?.defaultRenderer === 'dagre-wrapper') {
     return false;
