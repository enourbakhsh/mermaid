--- conflicted
+++ resolved
@@ -88,11 +88,7 @@
 
   data4Layout.type = diag.type;
   data4Layout.layoutAlgorithm = 'dagre-wrapper';
-<<<<<<< HEAD
-  // data4Layout.layoutAlgorithm = 'elk';
-=======
   //data4Layout.layoutAlgorithm = 'elk';
->>>>>>> 7e837dfe
   data4Layout.skin = 'roughjs';
   data4Layout.direction = DIR;
   data4Layout.nodeSpacing = conf.nodeSpacing || 50;
