import { getConfig } from '../../diagram-api/diagramAPI.js';
import type { DiagramStyleClassDef } from '../../diagram-api/types.js';
import { log } from '../../logger.js';
import { getDiagramElements } from '../../rendering-util/insertElementsForSize.js';
import { render } from '../../rendering-util/render.js';
import { setupViewPortForSVG } from '../../rendering-util/setupViewPortForSVG.js';
import type { LayoutData } from '../../rendering-util/types.js';
import utils from '../../utils.js';
import { CSS_DIAGRAM, DEFAULT_NESTED_DOC_DIR } from './stateCommon.js';

/**
 * Get the direction from the statement items.
 * Look through all of the documents (docs) in the parsedItems
 * Because is a _document_ direction, the default direction is not necessarily the same as the overall default _diagram_ direction.
 * @param parsedItem - the parsed statement item to look through
 * @param defaultDir - the direction to use if none is found
 * @returns The direction to use
 */
<<<<<<< HEAD
const getDir = (parsedItem: any, defaultDir = DEFAULT_NESTED_DOC_DIR) => {
  if (!parsedItem.doc) {
    return defaultDir;
  }

=======
export const getDir = (parsedItem: any, defaultDir = DEFAULT_NESTED_DOC_DIR) => {
>>>>>>> 6b7d78eb
  let dir = defaultDir;

  for (const parsedItemDoc of parsedItem.doc) {
    if (parsedItemDoc.stmt === 'dir') {
      dir = parsedItemDoc.value;
    }
  }

  return dir;
};

export const getClasses = function (
  text: string,
  diagramObj: any
): Map<string, DiagramStyleClassDef> {
  diagramObj.db.extract(diagramObj.db.getRootDocV2());
  return diagramObj.db.getClasses();
};

export const draw = async function (text: string, id: string, _version: string, diag: any) {
  log.info('REF0:');
  log.info('Drawing state diagram (v2)', id);
  const { securityLevel, state: conf, layout } = getConfig();
  // Extracting the data from the parsed structure into a more usable form
  // Not related to the refactoring, but this is the first step in the rendering process
  diag.db.extract(diag.db.getRootDocV2());

  //const DIR = getDir(diag.db.getRootDocV2());

  // The getData method provided in all supported diagrams is used to extract the data from the parsed structure
  // into the Layout data format
  const data4Layout = diag.db.getData() as LayoutData;

  // Create the root SVG - the element is the div containing the SVG element
  const { element, svg } = getDiagramElements(id, securityLevel);

  data4Layout.type = diag.type;
  data4Layout.layoutAlgorithm = layout;

  // TODO: Should we move these two to baseConfig? These types are not there in StateConfig.

  data4Layout.nodeSpacing = conf?.nodeSpacing || 50;
  data4Layout.rankSpacing = conf?.rankSpacing || 50;
  data4Layout.markers = ['barb'];
  data4Layout.diagramId = id;
  // console.log('REF1:', data4Layout);
  await render(data4Layout, svg, element);
  const padding = 8;
  utils.insertTitle(
    element,
    'statediagramTitleText',
    conf?.titleTopMargin ?? 25,
    diag.db.getDiagramTitle()
  );
  setupViewPortForSVG(svg, padding, CSS_DIAGRAM, conf?.useMaxWidth ?? true);
};

export default {
  getClasses,
  draw,
  getDir,
};<|MERGE_RESOLUTION|>--- conflicted
+++ resolved
@@ -16,15 +16,11 @@
  * @param defaultDir - the direction to use if none is found
  * @returns The direction to use
  */
-<<<<<<< HEAD
 const getDir = (parsedItem: any, defaultDir = DEFAULT_NESTED_DOC_DIR) => {
   if (!parsedItem.doc) {
     return defaultDir;
   }
 
-=======
-export const getDir = (parsedItem: any, defaultDir = DEFAULT_NESTED_DOC_DIR) => {
->>>>>>> 6b7d78eb
   let dir = defaultDir;
 
   for (const parsedItemDoc of parsedItem.doc) {
