// @ts-expect-error Jison doesn't export types
import { parser } from './parser/classDiagram.jison';
import classDb from './classDb.js';
import { vi, describe, it, expect } from 'vitest';
const spyOn = vi.spyOn;

describe('given a basic class diagram, ', function () {
  describe('when parsing class definition', function () {
    beforeEach(function () {
      classDb.clear();
      parser.yy = classDb;
    });
    it('should handle accTitle and accDescr', function () {
      const str = `classDiagram
            accTitle: My Title
            accDescr: My Description`;

      parser.parse(str);
      expect(parser.yy.getAccTitle()).toBe('My Title');
      expect(parser.yy.getAccDescription()).toBe('My Description');
    });

    it('should handle accTitle and multiline accDescr', function () {
      const str = `classDiagram
            accTitle: My Title
            accDescr {
              This is my multi
              line description
            }`;

      parser.parse(str);
      expect(parser.yy.getAccTitle()).toBe('My Title');
      expect(parser.yy.getAccDescription()).toBe('This is my multi\nline description');
    });

    it.skip('should handle a leading newline', function () {
      const str = '\nclassDiagram\n' + 'class Car';

      try {
        parser.parse(str);
        // Fail test if above expression doesn't throw anything.
      } catch (e) {
        expect(true).toBe(false);
      }
    });

    it('should handle backquoted class names', function () {
      const str = 'classDiagram\n' + 'class `Car`';

      parser.parse(str);
    });

    it('should handle class names with dash', function () {
      const str = 'classDiagram\n' + 'class Ca-r';

      parser.parse(str);
      const actual = classDb.getClass('Ca-r');
      expect(actual.label).toBe('Ca-r');
    });

    it('should handle class names with underscore', function () {
      const str = 'classDiagram\n' + 'class `A_Car`';

      parser.parse(str);
    });

    it('should handle parsing of separators', function () {
      const str =
        'classDiagram\n' +
        'class Foo1 {\n' +
        '  You can use\n' +
        '  several lines\n' +
        '..\n' +
        'as you want\n' +
        'and group\n' +
        '==\n' +
        'things together.\n' +
        '__\n' +
        'You can have as many groups\n' +
        'as you want\n' +
        '--\n' +
        'End of class\n' +
        '}\n' +
        '\n' +
        'class User {\n' +
        '.. Simple Getter ..\n' +
        '+ getName()\n' +
        '+ getAddress()\n' +
        '.. Some setter ..\n' +
        '+ setName()\n' +
        '__ private data __\n' +
        'int age\n' +
        '-- encrypted --\n' +
        'String password\n' +
        '}';

      parser.parse(str);
    });

    it('should parse a class with a text label', () => {
      const str = 'classDiagram\n' + 'class C1["Class 1 with text label"]';

      parser.parse(str);

      const c1 = classDb.getClass('C1');
      expect(c1.label).toBe('Class 1 with text label');
    });

    it('should parse two classes with text labels', function () {
      const str =
        'classDiagram\n' +
        'class C1["Class 1 with text label"]\n' +
        'class C2["Class 2 with chars @?"]\n';

      parser.parse(str);

      const c1 = classDb.getClass('C1');
      expect(c1.label).toBe('Class 1 with text label');
      const c2 = classDb.getClass('C2');
      expect(c2.label).toBe('Class 2 with chars @?');
    });

    it('should parse a class with a text label and member', () => {
      const str = 'classDiagram\n' + 'class C1["Class 1 with text label"]\n' + 'C1: member1';

      parser.parse(str);
      const c1 = classDb.getClass('C1');
      expect(c1.label).toBe('Class 1 with text label');
      expect(c1.members.length).toBe(1);
      expect(c1.members[0]).toBe('member1');
    });

    it('should parse a class with a text label, member and annotation', () => {
      const str =
        'classDiagram\n' +
        'class C1["Class 1 with text label"]\n' +
        '<<interface>> C1\n' +
        'C1 : int member1';

      parser.parse(str);

      const c1 = classDb.getClass('C1');
      expect(c1.label).toBe('Class 1 with text label');
      expect(c1.members.length).toBe(1);
      expect(c1.members[0]).toBe('int member1');
      expect(c1.annotations.length).toBe(1);
      expect(c1.annotations[0]).toBe('interface');
    });

    it('should parse a class with text label and css class shorthand', () => {
      const str = 'classDiagram\n' + 'class C1["Class 1 with text label"]:::styleClass';

      parser.parse(str);

      const c1 = classDb.getClass('C1');
      expect(c1.label).toBe('Class 1 with text label');
      expect(c1.cssClasses[0]).toBe('styleClass');
    });

    it('should parse a class with text label and css class', () => {
      const str =
        'classDiagram\n' +
        'class C1["Class 1 with text label"]\n' +
        'C1 : int member1\n' +
        'cssClass "C1" styleClass';

      parser.parse(str);

      const c1 = classDb.getClass('C1');
      expect(c1.label).toBe('Class 1 with text label');
      expect(c1.members[0]).toBe('int member1');
      expect(c1.cssClasses[0]).toBe('styleClass');
    });

    it('should parse two classes with text labels and css classes', () => {
      const str =
        'classDiagram\n' +
        'class C1["Class 1 with text label"]\n' +
        'C1 : int member1\n' +
        'class C2["Long long long long long long long long long long label"]\n' +
        'cssClass "C1,C2" styleClass';

      parser.parse(str);

      const c1 = classDb.getClass('C1');
      expect(c1.label).toBe('Class 1 with text label');
      expect(c1.cssClasses[0]).toBe('styleClass');

      const c2 = classDb.getClass('C2');
      expect(c2.label).toBe('Long long long long long long long long long long label');
      expect(c2.cssClasses[0]).toBe('styleClass');
    });

    it('should parse two classes with text labels and css class shorthands', () => {
      const str =
        'classDiagram\n' +
        'class C1["Class 1 with text label"]:::styleClass1\n' +
        'class C2["Class 2 !@#$%^&*() label"]:::styleClass2';

      parser.parse(str);

      const c1 = classDb.getClass('C1');
      expect(c1.label).toBe('Class 1 with text label');
      expect(c1.cssClasses[0]).toBe('styleClass1');

      const c2 = classDb.getClass('C2');
      expect(c2.label).toBe('Class 2 !@#$%^&*() label');
      expect(c2.cssClasses[0]).toBe('styleClass2');
    });

    it('should parse multiple classes with same text labels', () => {
      parser.parse(`classDiagram
class C1["Class with text label"]
class C2["Class with text label"]
class C3["Class with text label"]`);

      const c1 = classDb.getClass('C1');
      expect(c1.label).toBe('Class with text label');

      const c2 = classDb.getClass('C2');
      expect(c2.label).toBe('Class with text label');

      const c3 = classDb.getClass('C3');
      expect(c3.label).toBe('Class with text label');
    });

    it('should parse classes with different text labels', () => {
      parser.parse(`classDiagram
class C1["OneWord"]
class C2["With, Comma"]
class C3["With (Brackets)"]
class C4["With [Brackets]"]
class C5["With {Brackets}"]
class C6[" "]
class C7["With 1 number"]
class C8["With . period..."]
class C9["With - dash"]
class C10["With _ underscore"]
class C11["With ' single quote"]
class C12["With ~!@#$%^&*()_+=-/?"]
class C13["With Città foreign language"]
`);
      expect(classDb.getClass('C1').label).toBe('OneWord');
      expect(classDb.getClass('C2').label).toBe('With, Comma');
      expect(classDb.getClass('C3').label).toBe('With (Brackets)');
      expect(classDb.getClass('C4').label).toBe('With [Brackets]');
      expect(classDb.getClass('C5').label).toBe('With {Brackets}');
      expect(classDb.getClass('C6').label).toBe(' ');
      expect(classDb.getClass('C7').label).toBe('With 1 number');
      expect(classDb.getClass('C8').label).toBe('With . period...');
      expect(classDb.getClass('C9').label).toBe('With - dash');
      expect(classDb.getClass('C10').label).toBe('With _ underscore');
      expect(classDb.getClass('C11').label).toBe("With ' single quote");
      expect(classDb.getClass('C12').label).toBe('With ~!@#$%^&*()_+=-/?');
      expect(classDb.getClass('C13').label).toBe('With Città foreign language');
    });

    it('should handle "note for"', function () {
      const str = 'classDiagram\n' + 'Class11 <|.. Class12\n' + 'note for Class11 "test"\n';
      parser.parse(str);
    });

    it('should handle "note"', function () {
      const str = 'classDiagram\n' + 'note "test"\n';
      parser.parse(str);
    });
  });

  describe('when parsing class defined in brackets', function () {
    beforeEach(function () {
      classDb.clear();
      parser.yy = classDb;
    });

    it('should handle member definitions', function () {
      const str = 'classDiagram\n' + 'class Car{\n' + '+int wheels\n' + '}';

      parser.parse(str);
    });

    it('should handle method definitions', function () {
      const str = 'classDiagram\n' + 'class Car{\n' + '+size()\n' + '}';

      parser.parse(str);
    });

    it('should handle a mix of members defined in and outside of brackets', function () {
      const str =
        'classDiagram\n' + 'class Car{\n' + '+int wheels\n' + '}\n' + 'Car : +ArrayList size()\n';

      parser.parse(str);
    });

    it('should handle member and method definitions', () => {
      const str =
        'classDiagram\n' + 'class Dummy_Class {\n' + 'String data\n' + 'void methods()\n' + '}';

      parser.parse(str);
    });

    it('should handle return types on methods', () => {
      const str =
        'classDiagram\n' +
        'class Flight {\n' +
        'int flightNumber\n' +
        'datetime departureTime\n' +
        'getDepartureTime() datetime\n' +
        '}';

      parser.parse(str);
    });

    it('should add bracket members in right order', () => {
      const str =
        'classDiagram\n' +
        'class Class1 {\n' +
        'int testMember\n' +
        'string fooMember\n' +
        'test()\n' +
        'foo()\n' +
        '}';
      parser.parse(str);

      const actual = parser.yy.getClass('Class1');
      expect(actual.members.length).toBe(2);
      expect(actual.methods.length).toBe(2);
      expect(actual.members[0]).toBe('int testMember');
      expect(actual.members[1]).toBe('string fooMember');
      expect(actual.methods[0]).toBe('test()');
      expect(actual.methods[1]).toBe('foo()');
    });

    it('should parse a class with a text label and members', () => {
      const str = 'classDiagram\n' + 'class C1["Class 1 with text label"] {\n' + '+member1\n' + '}';

      parser.parse(str);
      const c1 = classDb.getClass('C1');
      expect(c1.label).toBe('Class 1 with text label');
      expect(c1.members.length).toBe(1);
      expect(c1.members[0]).toBe('+member1');
    });

    it('should parse a class with a text label, members and annotation', () => {
      const str =
        'classDiagram\n' +
        'class C1["Class 1 with text label"] {\n' +
        '<<interface>>\n' +
        '+member1\n' +
        '}';

      parser.parse(str);
      const c1 = classDb.getClass('C1');
      expect(c1.label).toBe('Class 1 with text label');
      expect(c1.members.length).toBe(1);
      expect(c1.members[0]).toBe('+member1');
      expect(c1.annotations.length).toBe(1);
      expect(c1.annotations[0]).toBe('interface');
    });
  });

  describe('when parsing comments', function () {
    beforeEach(function () {
      classDb.clear();
      parser.yy = classDb;
    });

    it('should handle comments at the start', function () {
      const str = `%% Comment
        classDiagram
        class Class1 {
          int : test
          string : foo
          test()
          foo()
        }`;
      parser.parse(str);
    });

    it('should handle comments at the end', function () {
      const str = `classDiagram
class Class1 {
int : test
string : foo
test()
foo()

}
%% Comment
`;

      parser.parse(str);
    });

    it('should handle comments at the end no trailing newline', function () {
      const str = `classDiagram
class Class1 {
int : test
string : foo
test()
foo()
}
%% Comment`;

      parser.parse(str);
    });

    it('should handle a comment with multiple line feeds', function () {
      const str = `classDiagram


%% Comment

class Class1 {
int : test
string : foo
test()
foo()
}`;

      parser.parse(str);
    });

    it('should handle a comment with mermaid class diagram code in them', function () {
      const str = `classDiagram
%% Comment Class1 <|-- Class02
class Class1 {
int : test
string : foo
test()
foo()
}`;

      parser.parse(str);
    });

    it('should handle a comment inside brackets', function () {
      const str =
        'classDiagram\n' +
        'class Class1 {\n' +
        '%% Comment Class1 <|-- Class02\n' +
        'int : test\n' +
        'string : foo\n' +
        'test()\n' +
        'foo()\n' +
        '}';

      parser.parse(str);
    });
  });

  describe('when parsing click statements', function () {
    beforeEach(function () {
      classDb.clear();
      parser.yy = classDb;
    });
    it('should handle href link', function () {
      spyOn(classDb, 'setLink');
      const str = 'classDiagram\n' + 'class Class1 \n' + 'click Class1 href "google.com" ';

      parser.parse(str);

      expect(classDb.setLink).toHaveBeenCalledWith('Class1', 'google.com');

      const actual = parser.yy.getClass('Class1');
      expect(actual.link).toBe('google.com');
      expect(actual.cssClasses[0]).toBe('clickable');
    });

    it('should handle href link with tooltip', function () {
      spyOn(classDb, 'setLink');
      spyOn(classDb, 'setTooltip');
      const str =
        'classDiagram\n' + 'class Class1 \n' + 'click Class1 href "google.com" "A Tooltip" ';

      parser.parse(str);

      expect(classDb.setLink).toHaveBeenCalledWith('Class1', 'google.com');

      const actual = parser.yy.getClass('Class1');
      expect(actual.link).toBe('google.com');
      expect(actual.tooltip).toBe('A Tooltip');
      expect(actual.cssClasses[0]).toBe('clickable');
    });

    it('should handle href link with tooltip and target', function () {
      spyOn(classDb, 'setLink');
      spyOn(classDb, 'setTooltip');
      const str =
        'classDiagram\n' +
        'class Class1\n' +
        'Class1 : someMethod()\n' +
        'click Class1 href "google.com" "A tooltip" _self';
      parser.parse(str);

      expect(classDb.setLink).toHaveBeenCalledWith('Class1', 'google.com', '_self');
      expect(classDb.setTooltip).toHaveBeenCalledWith('Class1', 'A tooltip');

      const actual = parser.yy.getClass('Class1');
      expect(actual.link).toBe('google.com');
      expect(actual.tooltip).toBe('A tooltip');
      expect(actual.cssClasses[0]).toBe('clickable');
    });

    it('should handle function call', function () {
      spyOn(classDb, 'setClickEvent');

      const str = 'classDiagram\n' + 'class Class1 \n' + 'click Class1 call functionCall() ';

      parser.parse(str);

      expect(classDb.setClickEvent).toHaveBeenCalledWith('Class1', 'functionCall');
    });

    it('should handle function call with tooltip', function () {
      spyOn(classDb, 'setClickEvent');
      spyOn(classDb, 'setTooltip');

      const str =
        'classDiagram\n' + 'class Class1 \n' + 'click Class1 call functionCall() "A Tooltip" ';

      parser.parse(str);

      expect(classDb.setClickEvent).toHaveBeenCalledWith('Class1', 'functionCall');
      expect(classDb.setTooltip).toHaveBeenCalledWith('Class1', 'A Tooltip');
    });

    it('should handle function call with an arbitrary number of args', function () {
      spyOn(classDb, 'setClickEvent');
      const str =
        'classDiagram\n' +
        'class Class1\n' +
        'Class1 : someMethod()\n' +
        'click Class1 call functionCall(test, test1, test2)';
      parser.parse(str);

      expect(classDb.setClickEvent).toHaveBeenCalledWith(
        'Class1',
        'functionCall',
        'test, test1, test2'
      );
    });

    it('should handle function call with an arbitrary number of args and tooltip', function () {
      spyOn(classDb, 'setClickEvent');
      spyOn(classDb, 'setTooltip');
      const str =
        'classDiagram\n' +
        'class Class1\n' +
        'Class1 : someMethod()\n' +
        'click Class1 call functionCall("test0", test1, test2) "A Tooltip"';
      parser.parse(str);

      expect(classDb.setClickEvent).toHaveBeenCalledWith(
        'Class1',
        'functionCall',
        '"test0", test1, test2'
      );
      expect(classDb.setTooltip).toHaveBeenCalledWith('Class1', 'A Tooltip');
    });
  });

  describe('when parsing annotations', function () {
    beforeEach(function () {
      classDb.clear();
      parser.yy = classDb;
    });

    it('should handle class annotations', function () {
      const str = 'classDiagram\n' + 'class Class1\n' + '<<interface>> Class1';
      parser.parse(str);

      const actual = parser.yy.getClass('Class1');
      expect(actual.annotations.length).toBe(1);
      expect(actual.members.length).toBe(0);
      expect(actual.methods.length).toBe(0);
      expect(actual.annotations[0]).toBe('interface');
    });

    it('should handle class annotations with members and methods', function () {
      const str =
        'classDiagram\n' +
        'class Class1\n' +
        'Class1 : int test\n' +
        'Class1 : test()\n' +
        '<<interface>> Class1';
      parser.parse(str);

      const actual = parser.yy.getClass('Class1');
      expect(actual.annotations.length).toBe(1);
      expect(actual.members.length).toBe(1);
      expect(actual.methods.length).toBe(1);
      expect(actual.annotations[0]).toBe('interface');
    });

    it('should handle class annotations in brackets', function () {
      const str = 'classDiagram\n' + 'class Class1 {\n' + '<<interface>>\n' + '}';
      parser.parse(str);

      const actual = parser.yy.getClass('Class1');
      expect(actual.annotations.length).toBe(1);
      expect(actual.members.length).toBe(0);
      expect(actual.methods.length).toBe(0);
      expect(actual.annotations[0]).toBe('interface');
    });

    it('should handle class annotations in brackets with members and methods', function () {
      const str =
        'classDiagram\n' +
        'class Class1 {\n' +
        '<<interface>>\n' +
        'int : test\n' +
        'test()\n' +
        '}';
      parser.parse(str);

      const actual = parser.yy.getClass('Class1');
      expect(actual.annotations.length).toBe(1);
      expect(actual.members.length).toBe(1);
      expect(actual.methods.length).toBe(1);
      expect(actual.annotations[0]).toBe('interface');
    });
  });
});

describe('given a class diagram with members and methods ', function () {
  describe('when parsing members', function () {
    beforeEach(function () {
      classDb.clear();
      parser.yy = classDb;
    });

    it('should handle simple member declaration', function () {
      const str = 'classDiagram\n' + 'class Car\n' + 'Car : wheels';

      parser.parse(str);
    });

    it('should handle simple member declaration with type', function () {
      const str = 'classDiagram\n' + 'class Car\n' + 'Car : int wheels';

      parser.parse(str);
    });

    it('should handle visibility', function () {
      const str =
        'classDiagram\n' +
        'class actual\n' +
        'actual : -int privateMember\n' +
        'actual : +int publicMember\n' +
        'actual : #int protectedMember\n' +
        'actual : ~int privatePackage';

      parser.parse(str);

      const actual = parser.yy.getClass('actual');
      expect(actual.members.length).toBe(4);
      expect(actual.methods.length).toBe(0);
      expect(actual.members[0]).toBe('-int privateMember');
      expect(actual.members[1]).toBe('+int publicMember');
      expect(actual.members[2]).toBe('#int protectedMember');
      expect(actual.members[3]).toBe('~int privatePackage');
    });

    it('should handle generic types', function () {
      const str = 'classDiagram\n' + 'class Car\n' + 'Car : -List~Wheel~ wheels';

      parser.parse(str);
    });

    it('should handle "namespace"', function () {
      const str = `classDiagram
namespace Namespace1 { class Class1 }
namespace Namespace2 { class Class1
}
namespace Namespace3 {
class Class1 {
int : test
string : foo
test()
foo()
}
}
namespace Namespace4 {
class Class1 {
int : test
string : foo
test()
foo()
}
class Class2 {
int : test
string : foo
test()
foo()
}
}
`;
      parser.parse(str);
    });
  });

  describe('when parsing method definition', function () {
    beforeEach(function () {
      classDb.clear();
      parser.yy = classDb;
    });

    it('should handle method definition', function () {
      const str = 'classDiagram\n' + 'class Car\n' + 'Car : GetSize()';

      parser.parse(str);
    });

    it('should handle simple return types', function () {
      const str = 'classDiagram\n' + 'class Object\n' + 'Object : getObject() Object';

      parser.parse(str);
    });

    it('should handle return types as array', function () {
      const str = 'classDiagram\n' + 'class Object\n' + 'Object : getObjects() Object[]';

      parser.parse(str);
    });

    it('should handle visibility', function () {
      const str =
        'classDiagram\n' +
        'class actual\n' +
        'actual : -privateMethod()\n' +
        'actual : +publicMethod()\n' +
        'actual : #protectedMethod()\n';

      parser.parse(str);
    });

    it('should handle abstract methods', function () {
      const str = 'classDiagram\n' + 'class Class1\n' + 'Class1 : someMethod()*';
      parser.parse(str);

      const actual = parser.yy.getClass('Class1');
      expect(actual.annotations.length).toBe(0);
      expect(actual.members.length).toBe(0);
      expect(actual.methods.length).toBe(1);
      expect(actual.methods[0]).toBe('someMethod()*');
    });

    it('should handle static methods', function () {
      const str = 'classDiagram\n' + 'class Class1\n' + 'Class1 : someMethod()$';
      parser.parse(str);

      const actual = parser.yy.getClass('Class1');
      expect(actual.annotations.length).toBe(0);
      expect(actual.members.length).toBe(0);
      expect(actual.methods.length).toBe(1);
      expect(actual.methods[0]).toBe('someMethod()$');
    });

    it('should handle generic types in arguments', function () {
      const str = 'classDiagram\n' + 'class Car\n' + 'Car : +setWheels(List~Wheel~ wheels)';
      parser.parse(str);
    });

    it('should handle generic return types', function () {
      const str = 'classDiagram\n' + 'class Car\n' + 'Car : +getWheels() List~Wheel~';

      parser.parse(str);
    });

    it('should handle generic types in members in class with brackets', function () {
      const str =
        'classDiagram\n' +
        'class Car {\n' +
        'List~Wheel~ wheels\n' +
        'setWheels(List~Wheel~ wheels)\n' +
        '+getWheels() List~Wheel~\n' +
        '}';

      parser.parse(str);
    });
  });
});

describe('given a class diagram with generics, ', function () {
  describe('when parsing valid generic classes', function () {
    beforeEach(function () {
      classDb.clear();
      parser.yy = classDb;
    });

    it('should handle generic class', function () {
      const str = 'classDiagram\n' + 'class Car~T~';

      parser.parse(str);
    });

    it('should handle generic class with relationships', function () {
      const str =
        'classDiagram\n' +
        'class Car~T~\n' +
        'Driver -- Car : drives >\n' +
        'Car *-- Wheel : have 4 >\n' +
        'Car -- Person : < owns';

      parser.parse(str);
    });

    it('should handle generic class with a literal name', function () {
      const str =
        'classDiagram\n' +
        'class `Car`~T~\n' +
        'Driver -- `Car` : drives >\n' +
        '`Car` *-- Wheel : have 4 >\n' +
        '`Car` -- Person : < owns';

      parser.parse(str);
    });

    it('should handle generic class with brackets', function () {
      const str =
        'classDiagram\n' +
        'class Dummy_Class~T~ {\n' +
        'String data\n' +
        'void methods()\n' +
        '}\n' +
        '\n' +
        'class Flight {\n' +
        'Integer flightNumber\n' +
        'Date departureTime\n' +
        '}';

      parser.parse(str);
    });

    it('should handle generic class with brackets and a literal name', function () {
      const str =
        'classDiagram\n' +
        'class `Dummy_Class`~T~ {\n' +
        'String data\n' +
        '  void methods()\n' +
        '}\n' +
        '\n' +
        'class Flight {\n' +
        '   flightNumber : Integer\n' +
        '   departureTime : Date\n' +
        '}';

      parser.parse(str);
    });
  });

  describe('when parsing invalid generic classes', function () {
    beforeEach(function () {
      classDb.clear();
      parser.yy = classDb;
    });

    it('should break when another `{`is encountered before closing the first one while defining generic class with brackets', function () {
      const str =
        'classDiagram\n' +
        'class Dummy_Class~T~ {\n' +
        'String data\n' +
        '  void methods()\n' +
        '}\n' +
        '\n' +
        'class Dummy_Class {\n' +
        'class Flight {\n' +
        '   flightNumber : Integer\n' +
        '   departureTime : Date\n' +
        '}';
      let testPassed = false;
      try {
        parser.parse(str);
      } catch (error) {
        testPassed = true;
      }
      expect(testPassed).toBe(true);
    });

    it('should break when EOF is encountered before closing the first `{` while defining generic class with brackets', function () {
      const str =
        'classDiagram\n' +
        'class Dummy_Class~T~ {\n' +
        'String data\n' +
        '  void methods()\n' +
        '}\n' +
        '\n' +
        'class Dummy_Class {\n';
      let testPassed = false;
      try {
        parser.parse(str);
      } catch (error) {
        testPassed = true;
      }
      expect(testPassed).toBe(true);
    });
  });
});

describe('given a class diagram with relationships, ', function () {
  describe('when parsing basic relationships', function () {
    beforeEach(function () {
      classDb.clear();
      parser.yy = classDb;
    });

    it('should handle all basic relationships', function () {
      const str =
        'classDiagram\n' +
        'Class1 <|-- Class02\n' +
        'Class03 *-- Class04\n' +
        'Class05 o-- Class06\n' +
        'Class07 .. Class08\n' +
        'Class09 -- Class1';

      parser.parse(str);
    });

    it('should handle backquoted class name', function () {
      const str =
        'classDiagram\n' +
        '`Class1` <|-- Class02\n' +
        'Class03 *-- Class04\n' +
        'Class05 o-- Class06\n' +
        'Class07 .. Class08\n' +
        'Class09 -- Class1';

      parser.parse(str);
    });

    it('should handle generics', function () {
      const str = 'classDiagram\n' + 'Class1~T~ <|-- Class02';

      parser.parse(str);

      const relations = parser.yy.getRelations();

      expect(parser.yy.getClass('Class1').id).toBe('Class1');
      expect(parser.yy.getClass('Class1').type).toBe('T');
      expect(parser.yy.getClass('Class02').id).toBe('Class02');
      expect(relations[0].relation.type1).toBe(classDb.relationType.EXTENSION);
      expect(relations[0].relation.type2).toBe('none');
      expect(relations[0].relation.lineType).toBe(classDb.lineType.LINE);
    });

    it('should handle relationships with labels', function () {
      const str =
        'classDiagram\n' +
        'class Car\n' +
        'Driver -- Car : drives >\n' +
        'Car *-- Wheel : have 4 >\n' +
        'Car -- Person : < owns';

      parser.parse(str);
    });

    it('should handle relation definitions EXTENSION', function () {
      const str = 'classDiagram\n' + 'Class1 <|-- Class02';

      parser.parse(str);

      const relations = parser.yy.getRelations();

      expect(parser.yy.getClass('Class1').id).toBe('Class1');
      expect(parser.yy.getClass('Class02').id).toBe('Class02');
      expect(relations[0].relation.type1).toBe(classDb.relationType.EXTENSION);
      expect(relations[0].relation.type2).toBe('none');
      expect(relations[0].relation.lineType).toBe(classDb.lineType.LINE);
    });

    it('should handle relation definition of different types and directions', function () {
      const str =
        'classDiagram\n' +
        'Class11 <|.. Class12\n' +
        'Class13 --> Class14\n' +
        'Class15 ..> Class16\n' +
        'Class17 ..|> Class18\n' +
        'Class19 <--* Class20';

      parser.parse(str);
    });

    it('should handle cardinality and labels', function () {
      const str =
        'classDiagram\n' +
        'Class1 "1" *-- "many" Class02 : contains\n' +
        'Class03 o-- Class04 : aggregation\n' +
        'Class05 --> "1" Class06';

      parser.parse(str);
    });

    it('should handle dashed relation definition of different types and directions', function () {
      const str =
        'classDiagram\n' +
        'Class11 <|.. Class12\n' +
        'Class13 <.. Class14\n' +
        'Class15 ..|> Class16\n' +
        'Class17 ..> Class18\n' +
        'Class19 .. Class20';
      parser.parse(str);
    });

    it('should handle relation definitions AGGREGATION and dotted line', function () {
      const str = 'classDiagram\n' + 'Class1 o.. Class02';

      parser.parse(str);

<<<<<<< HEAD
      expect(classDb.setClickEvent).toHaveBeenCalledWith('Class1', 'functionCall');
      expect(classDb.setTooltip).toHaveBeenCalledWith('Class1', 'A tooltip');
    });

    it('should add classes namespaces', function () {
      const str = `classDiagram
namespace Namespace1 {
class Class1 {
int : test
string : foo
test()
foo()
}
class Class2
}`;
      parser.parse(str);

      const testNamespace = parser.yy.getNamespace('Namespace1');
      expect(Object.keys(testNamespace.classes).length).toBe(2);
      expect(Object.keys(testNamespace.children).length).toBe(0);
      expect(testNamespace.classes['Class1'].id).toBe('Class1');
    });
  });
=======
      const relations = parser.yy.getRelations();
>>>>>>> 56ec1ab5

      expect(parser.yy.getClass('Class1').id).toBe('Class1');
      expect(parser.yy.getClass('Class02').id).toBe('Class02');
      expect(relations[0].relation.type1).toBe(classDb.relationType.AGGREGATION);
      expect(relations[0].relation.type2).toBe('none');
      expect(relations[0].relation.lineType).toBe(classDb.lineType.DOTTED_LINE);
    });

    it('should handle relation definitions COMPOSITION on both sides', function () {
      const str = 'classDiagram\n' + 'Class1 *--* Class02';

      parser.parse(str);

      const relations = parser.yy.getRelations();

      expect(parser.yy.getClass('Class1').id).toBe('Class1');
      expect(parser.yy.getClass('Class02').id).toBe('Class02');
      expect(relations[0].relation.type1).toBe(classDb.relationType.COMPOSITION);
      expect(relations[0].relation.type2).toBe(classDb.relationType.COMPOSITION);
      expect(relations[0].relation.lineType).toBe(classDb.lineType.LINE);
    });

    it('should handle relation definitions with no types', function () {
      const str = 'classDiagram\n' + 'Class1 -- Class02';

      parser.parse(str);

      const relations = parser.yy.getRelations();

      expect(parser.yy.getClass('Class1').id).toBe('Class1');
      expect(parser.yy.getClass('Class02').id).toBe('Class02');
      expect(relations[0].relation.type1).toBe('none');
      expect(relations[0].relation.type2).toBe('none');
      expect(relations[0].relation.lineType).toBe(classDb.lineType.LINE);
    });

    it('should handle relation definitions with type only on right side', function () {
      const str = 'classDiagram\n' + 'Class1 --|> Class02';

      parser.parse(str);

      const relations = parser.yy.getRelations();

      expect(parser.yy.getClass('Class1').id).toBe('Class1');
      expect(parser.yy.getClass('Class02').id).toBe('Class02');
      expect(relations[0].relation.type1).toBe('none');
      expect(relations[0].relation.type2).toBe(classDb.relationType.EXTENSION);
      expect(relations[0].relation.lineType).toBe(classDb.lineType.LINE);
    });

    it('should handle multiple classes and relation definitions', function () {
      const str =
        'classDiagram\n' +
        'Class1 <|-- Class02\n' +
        'Class03 *-- Class04\n' +
        'Class05 o-- Class06\n' +
        'Class07 .. Class08\n' +
        'Class09 -- Class10';

      parser.parse(str);

      const relations = parser.yy.getRelations();

      expect(parser.yy.getClass('Class1').id).toBe('Class1');
      expect(parser.yy.getClass('Class10').id).toBe('Class10');

      expect(relations.length).toBe(5);

      expect(relations[0].relation.type1).toBe(classDb.relationType.EXTENSION);
      expect(relations[0].relation.type2).toBe('none');
      expect(relations[0].relation.lineType).toBe(classDb.lineType.LINE);
      expect(relations[3].relation.type1).toBe('none');
      expect(relations[3].relation.type2).toBe('none');
      expect(relations[3].relation.lineType).toBe(classDb.lineType.DOTTED_LINE);
    });
  });
});<|MERGE_RESOLUTION|>--- conflicted
+++ resolved
@@ -666,6 +666,156 @@
 
       parser.parse(str);
     });
+  });
+
+  describe('when parsing method definition', function () {
+    beforeEach(function () {
+      classDb.clear();
+      parser.yy = classDb;
+    });
+
+    it('should handle method definition', function () {
+      const str = 'classDiagram\n' + 'class Car\n' + 'Car : GetSize()';
+
+      parser.parse(str);
+    });
+
+    it('should handle simple return types', function () {
+      const str = 'classDiagram\n' + 'class Object\n' + 'Object : getObject() Object';
+
+      parser.parse(str);
+    });
+
+    it('should handle return types as array', function () {
+      const str = 'classDiagram\n' + 'class Object\n' + 'Object : getObjects() Object[]';
+
+      parser.parse(str);
+    });
+
+    it('should handle visibility', function () {
+      const str =
+        'classDiagram\n' +
+        'class actual\n' +
+        'actual : -privateMethod()\n' +
+        'actual : +publicMethod()\n' +
+        'actual : #protectedMethod()\n';
+
+      parser.parse(str);
+    });
+
+    it('should handle abstract methods', function () {
+      const str = 'classDiagram\n' + 'class Class1\n' + 'Class1 : someMethod()*';
+      parser.parse(str);
+
+      const actual = parser.yy.getClass('Class1');
+      expect(actual.annotations.length).toBe(0);
+      expect(actual.members.length).toBe(0);
+      expect(actual.methods.length).toBe(1);
+      expect(actual.methods[0]).toBe('someMethod()*');
+    });
+
+    it('should handle static methods', function () {
+      const str = 'classDiagram\n' + 'class Class1\n' + 'Class1 : someMethod()$';
+      parser.parse(str);
+
+      const actual = parser.yy.getClass('Class1');
+      expect(actual.annotations.length).toBe(0);
+      expect(actual.members.length).toBe(0);
+      expect(actual.methods.length).toBe(1);
+      expect(actual.methods[0]).toBe('someMethod()$');
+    });
+
+    it('should handle generic types in arguments', function () {
+      const str = 'classDiagram\n' + 'class Car\n' + 'Car : +setWheels(List~Wheel~ wheels)';
+      parser.parse(str);
+    });
+
+    it('should handle generic return types', function () {
+      const str = 'classDiagram\n' + 'class Car\n' + 'Car : +getWheels() List~Wheel~';
+
+      parser.parse(str);
+    });
+
+    it('should handle generic types in members in class with brackets', function () {
+      const str =
+        'classDiagram\n' +
+        'class Car {\n' +
+        'List~Wheel~ wheels\n' +
+        'setWheels(List~Wheel~ wheels)\n' +
+        '+getWheels() List~Wheel~\n' +
+        '}';
+
+      parser.parse(str);
+    });
+  });
+});
+
+describe('given a class diagram with generics, ', function () {
+  describe('when parsing valid generic classes', function () {
+    beforeEach(function () {
+      classDb.clear();
+      parser.yy = classDb;
+    });
+
+    it('should handle generic class', function () {
+      const str = 'classDiagram\n' + 'class Car~T~';
+
+      parser.parse(str);
+    });
+
+    it('should handle generic class with relationships', function () {
+      const str =
+        'classDiagram\n' +
+        'class Car~T~\n' +
+        'Driver -- Car : drives >\n' +
+        'Car *-- Wheel : have 4 >\n' +
+        'Car -- Person : < owns';
+
+      parser.parse(str);
+    });
+
+    it('should handle generic class with a literal name', function () {
+      const str =
+        'classDiagram\n' +
+        'class `Car`~T~\n' +
+        'Driver -- `Car` : drives >\n' +
+        '`Car` *-- Wheel : have 4 >\n' +
+        '`Car` -- Person : < owns';
+
+      parser.parse(str);
+    });
+
+    it('should handle generic class with brackets', function () {
+      const str =
+        'classDiagram\n' +
+        'class Dummy_Class~T~ {\n' +
+        'String data\n' +
+        'void methods()\n' +
+        '}\n' +
+        '\n' +
+        'class Flight {\n' +
+        'Integer flightNumber\n' +
+        'Date departureTime\n' +
+        '}';
+
+      parser.parse(str);
+    });
+
+    it('should handle generic class with brackets and a literal name', function () {
+      const str =
+        'classDiagram\n' +
+        'class `Dummy_Class`~T~ {\n' +
+        'String data\n' +
+        '  void methods()\n' +
+        '}\n' +
+        '\n' +
+        'class Flight {\n' +
+        '   flightNumber : Integer\n' +
+        '   departureTime : Date\n' +
+        '}';
+
+      parser.parse(str);
+    });
 
     it('should handle "namespace"', function () {
       const str = `classDiagram
@@ -699,156 +849,6 @@
     });
   });
 
-  describe('when parsing method definition', function () {
-    beforeEach(function () {
-      classDb.clear();
-      parser.yy = classDb;
-    });
-
-    it('should handle method definition', function () {
-      const str = 'classDiagram\n' + 'class Car\n' + 'Car : GetSize()';
-
-      parser.parse(str);
-    });
-
-    it('should handle simple return types', function () {
-      const str = 'classDiagram\n' + 'class Object\n' + 'Object : getObject() Object';
-
-      parser.parse(str);
-    });
-
-    it('should handle return types as array', function () {
-      const str = 'classDiagram\n' + 'class Object\n' + 'Object : getObjects() Object[]';
-
-      parser.parse(str);
-    });
-
-    it('should handle visibility', function () {
-      const str =
-        'classDiagram\n' +
-        'class actual\n' +
-        'actual : -privateMethod()\n' +
-        'actual : +publicMethod()\n' +
-        'actual : #protectedMethod()\n';
-
-      parser.parse(str);
-    });
-
-    it('should handle abstract methods', function () {
-      const str = 'classDiagram\n' + 'class Class1\n' + 'Class1 : someMethod()*';
-      parser.parse(str);
-
-      const actual = parser.yy.getClass('Class1');
-      expect(actual.annotations.length).toBe(0);
-      expect(actual.members.length).toBe(0);
-      expect(actual.methods.length).toBe(1);
-      expect(actual.methods[0]).toBe('someMethod()*');
-    });
-
-    it('should handle static methods', function () {
-      const str = 'classDiagram\n' + 'class Class1\n' + 'Class1 : someMethod()$';
-      parser.parse(str);
-
-      const actual = parser.yy.getClass('Class1');
-      expect(actual.annotations.length).toBe(0);
-      expect(actual.members.length).toBe(0);
-      expect(actual.methods.length).toBe(1);
-      expect(actual.methods[0]).toBe('someMethod()$');
-    });
-
-    it('should handle generic types in arguments', function () {
-      const str = 'classDiagram\n' + 'class Car\n' + 'Car : +setWheels(List~Wheel~ wheels)';
-      parser.parse(str);
-    });
-
-    it('should handle generic return types', function () {
-      const str = 'classDiagram\n' + 'class Car\n' + 'Car : +getWheels() List~Wheel~';
-
-      parser.parse(str);
-    });
-
-    it('should handle generic types in members in class with brackets', function () {
-      const str =
-        'classDiagram\n' +
-        'class Car {\n' +
-        'List~Wheel~ wheels\n' +
-        'setWheels(List~Wheel~ wheels)\n' +
-        '+getWheels() List~Wheel~\n' +
-        '}';
-
-      parser.parse(str);
-    });
-  });
-});
-
-describe('given a class diagram with generics, ', function () {
-  describe('when parsing valid generic classes', function () {
-    beforeEach(function () {
-      classDb.clear();
-      parser.yy = classDb;
-    });
-
-    it('should handle generic class', function () {
-      const str = 'classDiagram\n' + 'class Car~T~';
-
-      parser.parse(str);
-    });
-
-    it('should handle generic class with relationships', function () {
-      const str =
-        'classDiagram\n' +
-        'class Car~T~\n' +
-        'Driver -- Car : drives >\n' +
-        'Car *-- Wheel : have 4 >\n' +
-        'Car -- Person : < owns';
-
-      parser.parse(str);
-    });
-
-    it('should handle generic class with a literal name', function () {
-      const str =
-        'classDiagram\n' +
-        'class `Car`~T~\n' +
-        'Driver -- `Car` : drives >\n' +
-        '`Car` *-- Wheel : have 4 >\n' +
-        '`Car` -- Person : < owns';
-
-      parser.parse(str);
-    });
-
-    it('should handle generic class with brackets', function () {
-      const str =
-        'classDiagram\n' +
-        'class Dummy_Class~T~ {\n' +
-        'String data\n' +
-        'void methods()\n' +
-        '}\n' +
-        '\n' +
-        'class Flight {\n' +
-        'Integer flightNumber\n' +
-        'Date departureTime\n' +
-        '}';
-
-      parser.parse(str);
-    });
-
-    it('should handle generic class with brackets and a literal name', function () {
-      const str =
-        'classDiagram\n' +
-        'class `Dummy_Class`~T~ {\n' +
-        'String data\n' +
-        '  void methods()\n' +
-        '}\n' +
-        '\n' +
-        'class Flight {\n' +
-        '   flightNumber : Integer\n' +
-        '   departureTime : Date\n' +
-        '}';
-
-      parser.parse(str);
-    });
-  });
-
   describe('when parsing invalid generic classes', function () {
     beforeEach(function () {
       classDb.clear();
@@ -1006,7 +1006,355 @@
 
       parser.parse(str);
 
-<<<<<<< HEAD
+      const relations = parser.yy.getRelations();
+
+      expect(parser.yy.getClass('Class1').id).toBe('Class1');
+      expect(parser.yy.getClass('Class02').id).toBe('Class02');
+      expect(relations[0].relation.type1).toBe(classDb.relationType.AGGREGATION);
+      expect(relations[0].relation.type2).toBe('none');
+      expect(relations[0].relation.lineType).toBe(classDb.lineType.DOTTED_LINE);
+    });
+
+    it('should handle relation definitions COMPOSITION on both sides', function () {
+      const str = 'classDiagram\n' + 'Class1 *--* Class02';
+
+      parser.parse(str);
+
+      const relations = parser.yy.getRelations();
+
+      expect(parser.yy.getClass('Class1').id).toBe('Class1');
+      expect(parser.yy.getClass('Class02').id).toBe('Class02');
+      expect(relations[0].relation.type1).toBe(classDb.relationType.COMPOSITION);
+      expect(relations[0].relation.type2).toBe(classDb.relationType.COMPOSITION);
+      expect(relations[0].relation.lineType).toBe(classDb.lineType.LINE);
+    });
+
+    it('should handle relation definitions with no types', function () {
+      const str = 'classDiagram\n' + 'Class1 -- Class02';
+
+      parser.parse(str);
+
+      const relations = parser.yy.getRelations();
+
+      expect(parser.yy.getClass('Class1').id).toBe('Class1');
+      expect(parser.yy.getClass('Class02').id).toBe('Class02');
+      expect(relations[0].relation.type1).toBe('none');
+      expect(relations[0].relation.type2).toBe('none');
+      expect(relations[0].relation.lineType).toBe(classDb.lineType.LINE);
+    });
+
+    it('should handle relation definitions with type only on right side', function () {
+      const str = 'classDiagram\n' + 'Class1 --|> Class02';
+
+      parser.parse(str);
+
+      const relations = parser.yy.getRelations();
+
+      expect(parser.yy.getClass('Class1').id).toBe('Class1');
+      expect(parser.yy.getClass('Class02').id).toBe('Class02');
+      expect(relations[0].relation.type1).toBe('none');
+      expect(relations[0].relation.type2).toBe(classDb.relationType.EXTENSION);
+      expect(relations[0].relation.lineType).toBe(classDb.lineType.LINE);
+    });
+
+    it('should handle multiple classes and relation definitions', function () {
+      const str =
+        'classDiagram\n' +
+        'Class1 <|-- Class02\n' +
+        'Class03 *-- Class04\n' +
+        'Class05 o-- Class06\n' +
+        'Class07 .. Class08\n' +
+        'Class09 -- Class10';
+
+      parser.parse(str);
+
+      const relations = parser.yy.getRelations();
+
+      expect(parser.yy.getClass('Class1').id).toBe('Class1');
+      expect(parser.yy.getClass('Class10').id).toBe('Class10');
+
+      expect(relations.length).toBe(5);
+
+      expect(relations[0].relation.type1).toBe(classDb.relationType.EXTENSION);
+      expect(relations[0].relation.type2).toBe('none');
+      expect(relations[0].relation.lineType).toBe(classDb.lineType.LINE);
+      expect(relations[3].relation.type1).toBe('none');
+      expect(relations[3].relation.type2).toBe('none');
+      expect(relations[3].relation.lineType).toBe(classDb.lineType.DOTTED_LINE);
+    });
+
+    it('should handle generic class with relation definitions', function () {
+      const str = 'classDiagram\n' + 'Class01~T~ <|-- Class02';
+
+      parser.parse(str);
+
+      const relations = parser.yy.getRelations();
+
+      expect(parser.yy.getClass('Class01').id).toBe('Class01');
+      expect(parser.yy.getClass('Class01').type).toBe('T');
+      expect(parser.yy.getClass('Class02').id).toBe('Class02');
+      expect(relations[0].relation.type1).toBe(classDb.relationType.EXTENSION);
+      expect(relations[0].relation.type2).toBe('none');
+      expect(relations[0].relation.lineType).toBe(classDb.lineType.LINE);
+    });
+
+    it('should handle class annotations', function () {
+      const str = 'classDiagram\n' + 'class Class1\n' + '<<interface>> Class1';
+      parser.parse(str);
+
+      const testClass = parser.yy.getClass('Class1');
+      expect(testClass.annotations.length).toBe(1);
+      expect(testClass.members.length).toBe(0);
+      expect(testClass.methods.length).toBe(0);
+      expect(testClass.annotations[0]).toBe('interface');
+    });
+
+    it('should handle class annotations with members and methods', function () {
+      const str =
+        'classDiagram\n' +
+        'class Class1\n' +
+        'Class1 : int test\n' +
+        'Class1 : test()\n' +
+        '<<interface>> Class1';
+      parser.parse(str);
+
+      const testClass = parser.yy.getClass('Class1');
+      expect(testClass.annotations.length).toBe(1);
+      expect(testClass.members.length).toBe(1);
+      expect(testClass.methods.length).toBe(1);
+      expect(testClass.annotations[0]).toBe('interface');
+    });
+
+    it('should handle class annotations in brackets', function () {
+      const str = 'classDiagram\n' + 'class Class1 {\n' + '<<interface>>\n' + '}';
+      parser.parse(str);
+
+      const testClass = parser.yy.getClass('Class1');
+      expect(testClass.annotations.length).toBe(1);
+      expect(testClass.members.length).toBe(0);
+      expect(testClass.methods.length).toBe(0);
+      expect(testClass.annotations[0]).toBe('interface');
+    });
+
+    it('should handle class annotations in brackets with members and methods', function () {
+      const str =
+        'classDiagram\n' +
+        'class Class1 {\n' +
+        '<<interface>>\n' +
+        'int : test\n' +
+        'test()\n' +
+        '}';
+      parser.parse(str);
+
+      const testClass = parser.yy.getClass('Class1');
+      expect(testClass.annotations.length).toBe(1);
+      expect(testClass.members.length).toBe(1);
+      expect(testClass.methods.length).toBe(1);
+      expect(testClass.annotations[0]).toBe('interface');
+    });
+
+    it('should add bracket members in right order', function () {
+      const str =
+        'classDiagram\n' +
+        'class Class1 {\n' +
+        'int : test\n' +
+        'string : foo\n' +
+        'test()\n' +
+        'foo()\n' +
+        '}';
+      parser.parse(str);
+
+      const testClass = parser.yy.getClass('Class1');
+      expect(testClass.members.length).toBe(2);
+      expect(testClass.methods.length).toBe(2);
+      expect(testClass.members[0]).toBe('int : test');
+      expect(testClass.members[1]).toBe('string : foo');
+      expect(testClass.methods[0]).toBe('test()');
+      expect(testClass.methods[1]).toBe('foo()');
+    });
+
+    it('should handle abstract methods', function () {
+      const str = 'classDiagram\n' + 'class Class1\n' + 'Class1 : someMethod()*';
+      parser.parse(str);
+
+      const testClass = parser.yy.getClass('Class1');
+      expect(testClass.annotations.length).toBe(0);
+      expect(testClass.members.length).toBe(0);
+      expect(testClass.methods.length).toBe(1);
+      expect(testClass.methods[0]).toBe('someMethod()*');
+    });
+
+    it('should handle static methods', function () {
+      const str = 'classDiagram\n' + 'class Class1\n' + 'Class1 : someMethod()$';
+      parser.parse(str);
+
+      const testClass = parser.yy.getClass('Class1');
+      expect(testClass.annotations.length).toBe(0);
+      expect(testClass.members.length).toBe(0);
+      expect(testClass.methods.length).toBe(1);
+      expect(testClass.methods[0]).toBe('someMethod()$');
+    });
+
+    it('should associate link and css appropriately', function () {
+      const str =
+        'classDiagram\n' +
+        'class Class1\n' +
+        'Class1 : someMethod()\n' +
+        'link Class1 "google.com"';
+      parser.parse(str);
+
+      const testClass = parser.yy.getClass('Class1');
+      expect(testClass.link).toBe('google.com');
+      expect(testClass.cssClasses.length).toBe(1);
+      expect(testClass.cssClasses[0]).toBe('clickable');
+    });
+
+    it('should associate click and href link and css appropriately', function () {
+      const str =
+        'classDiagram\n' +
+        'class Class1\n' +
+        'Class1 : someMethod()\n' +
+        'click Class1 href "google.com"';
+      parser.parse(str);
+
+      const testClass = parser.yy.getClass('Class1');
+      expect(testClass.link).toBe('google.com');
+      expect(testClass.cssClasses.length).toBe(1);
+      expect(testClass.cssClasses[0]).toBe('clickable');
+    });
+
+    it('should associate link with tooltip', function () {
+      const str =
+        'classDiagram\n' +
+        'class Class1\n' +
+        'Class1 : someMethod()\n' +
+        'link Class1 "google.com" "A tooltip"';
+      parser.parse(str);
+
+      const testClass = parser.yy.getClass('Class1');
+      expect(testClass.link).toBe('google.com');
+      expect(testClass.tooltip).toBe('A tooltip');
+      expect(testClass.cssClasses.length).toBe(1);
+      expect(testClass.cssClasses[0]).toBe('clickable');
+    });
+
+    it('should associate click and href link with tooltip', function () {
+      const str =
+        'classDiagram\n' +
+        'class Class1\n' +
+        'Class1 : someMethod()\n' +
+        'click Class1 href "google.com" "A tooltip"';
+      parser.parse(str);
+
+      const testClass = parser.yy.getClass('Class1');
+      expect(testClass.link).toBe('google.com');
+      expect(testClass.tooltip).toBe('A tooltip');
+      expect(testClass.cssClasses.length).toBe(1);
+      expect(testClass.cssClasses[0]).toBe('clickable');
+    });
+
+    it('should associate click and href link with tooltip and target appropriately', function () {
+      spyOn(classDb, 'setLink');
+      spyOn(classDb, 'setTooltip');
+      const str =
+        'classDiagram\n' +
+        'class Class1\n' +
+        'Class1 : someMethod()\n' +
+        'click Class1 href "google.com" "A tooltip" _self';
+      parser.parse(str);
+
+      expect(classDb.setLink).toHaveBeenCalledWith('Class1', 'google.com', '_self');
+      expect(classDb.setTooltip).toHaveBeenCalledWith('Class1', 'A tooltip');
+    });
+
+    it('should associate click and href link appropriately', function () {
+      spyOn(classDb, 'setLink');
+      const str =
+        'classDiagram\n' +
+        'class Class1\n' +
+        'Class1 : someMethod()\n' +
+        'click Class1 href "google.com"';
+      parser.parse(str);
+
+      expect(classDb.setLink).toHaveBeenCalledWith('Class1', 'google.com');
+    });
+
+    it('should associate click and href link with target appropriately', function () {
+      spyOn(classDb, 'setLink');
+      const str =
+        'classDiagram\n' +
+        'class Class1\n' +
+        'Class1 : someMethod()\n' +
+        'click Class1 href "google.com" _self';
+      parser.parse(str);
+
+      expect(classDb.setLink).toHaveBeenCalledWith('Class1', 'google.com', '_self');
+    });
+
+    it('should associate link appropriately', function () {
+      spyOn(classDb, 'setLink');
+      spyOn(classDb, 'setTooltip');
+      const str =
+        'classDiagram\n' +
+        'class Class1\n' +
+        'Class1 : someMethod()\n' +
+        'link Class1 "google.com" "A tooltip" _self';
+      parser.parse(str);
+
+      expect(classDb.setLink).toHaveBeenCalledWith('Class1', 'google.com', '_self');
+      expect(classDb.setTooltip).toHaveBeenCalledWith('Class1', 'A tooltip');
+    });
+
+    it('should associate callback appropriately', function () {
+      spyOn(classDb, 'setClickEvent');
+      const str =
+        'classDiagram\n' +
+        'class Class1\n' +
+        'Class1 : someMethod()\n' +
+        'callback Class1 "functionCall"';
+      parser.parse(str);
+
+      expect(classDb.setClickEvent).toHaveBeenCalledWith('Class1', 'functionCall');
+    });
+
+    it('should associate click and call callback appropriately', function () {
+      spyOn(classDb, 'setClickEvent');
+      const str =
+        'classDiagram\n' +
+        'class Class1\n' +
+        'Class1 : someMethod()\n' +
+        'click Class1 call functionCall()';
+      parser.parse(str);
+
+      expect(classDb.setClickEvent).toHaveBeenCalledWith('Class1', 'functionCall');
+    });
+
+    it('should associate callback appropriately with an arbitrary number of args', function () {
+      spyOn(classDb, 'setClickEvent');
+      const str =
+        'classDiagram\n' +
+        'class Class1\n' +
+        'Class1 : someMethod()\n' +
+        'click Class1 call functionCall("test0", test1, test2)';
+      parser.parse(str);
+
+      expect(classDb.setClickEvent).toHaveBeenCalledWith(
+        'Class1',
+        'functionCall',
+        '"test0", test1, test2'
+      );
+    });
+
+    it('should associate callback with tooltip', function () {
+      spyOn(classDb, 'setClickEvent');
+      spyOn(classDb, 'setTooltip');
+      const str =
+        'classDiagram\n' +
+        'class Class1\n' +
+        'Class1 : someMethod()\n' +
+        'click Class1 call functionCall() "A tooltip"';
+      parser.parse(str);
+
       expect(classDb.setClickEvent).toHaveBeenCalledWith('Class1', 'functionCall');
       expect(classDb.setTooltip).toHaveBeenCalledWith('Class1', 'A tooltip');
     });
@@ -1030,83 +1378,191 @@
       expect(testNamespace.classes['Class1'].id).toBe('Class1');
     });
   });
-=======
-      const relations = parser.yy.getRelations();
->>>>>>> 56ec1ab5
-
-      expect(parser.yy.getClass('Class1').id).toBe('Class1');
-      expect(parser.yy.getClass('Class02').id).toBe('Class02');
-      expect(relations[0].relation.type1).toBe(classDb.relationType.AGGREGATION);
-      expect(relations[0].relation.type2).toBe('none');
-      expect(relations[0].relation.lineType).toBe(classDb.lineType.DOTTED_LINE);
-    });
-
-    it('should handle relation definitions COMPOSITION on both sides', function () {
-      const str = 'classDiagram\n' + 'Class1 *--* Class02';
-
-      parser.parse(str);
-
-      const relations = parser.yy.getRelations();
-
-      expect(parser.yy.getClass('Class1').id).toBe('Class1');
-      expect(parser.yy.getClass('Class02').id).toBe('Class02');
-      expect(relations[0].relation.type1).toBe(classDb.relationType.COMPOSITION);
-      expect(relations[0].relation.type2).toBe(classDb.relationType.COMPOSITION);
-      expect(relations[0].relation.lineType).toBe(classDb.lineType.LINE);
-    });
-
-    it('should handle relation definitions with no types', function () {
-      const str = 'classDiagram\n' + 'Class1 -- Class02';
-
-      parser.parse(str);
-
-      const relations = parser.yy.getRelations();
-
-      expect(parser.yy.getClass('Class1').id).toBe('Class1');
-      expect(parser.yy.getClass('Class02').id).toBe('Class02');
-      expect(relations[0].relation.type1).toBe('none');
-      expect(relations[0].relation.type2).toBe('none');
-      expect(relations[0].relation.lineType).toBe(classDb.lineType.LINE);
-    });
-
-    it('should handle relation definitions with type only on right side', function () {
-      const str = 'classDiagram\n' + 'Class1 --|> Class02';
-
-      parser.parse(str);
-
-      const relations = parser.yy.getRelations();
-
-      expect(parser.yy.getClass('Class1').id).toBe('Class1');
-      expect(parser.yy.getClass('Class02').id).toBe('Class02');
-      expect(relations[0].relation.type1).toBe('none');
-      expect(relations[0].relation.type2).toBe(classDb.relationType.EXTENSION);
-      expect(relations[0].relation.lineType).toBe(classDb.lineType.LINE);
-    });
-
-    it('should handle multiple classes and relation definitions', function () {
-      const str =
-        'classDiagram\n' +
-        'Class1 <|-- Class02\n' +
-        'Class03 *-- Class04\n' +
-        'Class05 o-- Class06\n' +
-        'Class07 .. Class08\n' +
-        'Class09 -- Class10';
-
-      parser.parse(str);
-
-      const relations = parser.yy.getRelations();
-
-      expect(parser.yy.getClass('Class1').id).toBe('Class1');
-      expect(parser.yy.getClass('Class10').id).toBe('Class10');
-
-      expect(relations.length).toBe(5);
-
-      expect(relations[0].relation.type1).toBe(classDb.relationType.EXTENSION);
-      expect(relations[0].relation.type2).toBe('none');
-      expect(relations[0].relation.lineType).toBe(classDb.lineType.LINE);
-      expect(relations[3].relation.type1).toBe('none');
-      expect(relations[3].relation.type2).toBe('none');
-      expect(relations[3].relation.lineType).toBe(classDb.lineType.DOTTED_LINE);
+
+  describe('when parsing classDiagram with text labels', () => {
+    beforeEach(function () {
+      parser.yy = classDb;
+      parser.yy.clear();
+    });
+
+    it('should parse a class with a text label', () => {
+      parser.parse(`classDiagram
+  class C1["Class 1 with text label"]
+  C1 -->  C2
+      `);
+      const c1 = classDb.getClass('C1');
+      expect(c1.label).toBe('Class 1 with text label');
+      const c2 = classDb.getClass('C2');
+      expect(c2.label).toBe('C2');
+    });
+
+    it('should parse two classes with text labels', () => {
+      parser.parse(`classDiagram
+  class C1["Class 1 with text label"]
+  class C2["Class 2 with chars @?"]
+  C1 -->  C2
+      `);
+      const c1 = classDb.getClass('C1');
+      expect(c1.label).toBe('Class 1 with text label');
+      const c2 = classDb.getClass('C2');
+      expect(c2.label).toBe('Class 2 with chars @?');
+    });
+
+    it('should parse a class with a text label and members', () => {
+      parser.parse(`classDiagram
+  class C1["Class 1 with text label"] {
+    +member1
+  }
+  C1 -->  C2
+      `);
+      const c1 = classDb.getClass('C1');
+      expect(c1.label).toBe('Class 1 with text label');
+      expect(c1.members.length).toBe(1);
+      expect(c1.members[0]).toBe('+member1');
+
+      const c2 = classDb.getClass('C2');
+      expect(c2.label).toBe('C2');
+    });
+
+    it('should parse a class with a text label, members and annotation', () => {
+      parser.parse(`classDiagram
+  class C1["Class 1 with text label"] {
+    <<interface>>
+    +member1
+  }
+  C1 -->  C2
+      `);
+      const c1 = classDb.getClass('C1');
+      expect(c1.label).toBe('Class 1 with text label');
+      expect(c1.members.length).toBe(1);
+      expect(c1.members[0]).toBe('+member1');
+      expect(c1.annotations.length).toBe(1);
+      expect(c1.annotations[0]).toBe('interface');
+
+      const c2 = classDb.getClass('C2');
+      expect(c2.label).toBe('C2');
+    });
+
+    it('should parse a class with text label and css class shorthand', () => {
+      parser.parse(`classDiagram
+class C1["Class 1 with text label"]:::styleClass {
+  +member1
+}
+C1 -->  C2
+  `);
+
+      const c1 = classDb.getClass('C1');
+      expect(c1.label).toBe('Class 1 with text label');
+      expect(c1.cssClasses.length).toBe(1);
+      expect(c1.members[0]).toBe('+member1');
+      expect(c1.cssClasses[0]).toBe('styleClass');
+    });
+
+    it('should parse a class with text label and css class', () => {
+      parser.parse(`classDiagram
+class C1["Class 1 with text label"] {
+  +member1
+}
+C1 --> C2
+cssClass "C1" styleClass
+  `);
+
+      const c1 = classDb.getClass('C1');
+      expect(c1.label).toBe('Class 1 with text label');
+      expect(c1.cssClasses.length).toBe(1);
+      expect(c1.members[0]).toBe('+member1');
+      expect(c1.cssClasses[0]).toBe('styleClass');
+    });
+
+    it('should parse two classes with text labels and css classes', () => {
+      parser.parse(`classDiagram
+class C1["Class 1 with text label"] {
+  +member1
+}
+class C2["Long long long long long long long long long long label"]
+C1 --> C2
+cssClass "C1,C2" styleClass
+  `);
+
+      const c1 = classDb.getClass('C1');
+      expect(c1.label).toBe('Class 1 with text label');
+      expect(c1.cssClasses.length).toBe(1);
+      expect(c1.cssClasses[0]).toBe('styleClass');
+
+      const c2 = classDb.getClass('C2');
+      expect(c2.label).toBe('Long long long long long long long long long long label');
+      expect(c2.cssClasses.length).toBe(1);
+      expect(c2.cssClasses[0]).toBe('styleClass');
+    });
+
+    it('should parse two classes with text labels and css class shorthands', () => {
+      parser.parse(`classDiagram
+class C1["Class 1 with text label"]:::styleClass1 {
+  +member1
+}
+class C2["Class 2 !@#$%^&*() label"]:::styleClass2
+C1 --> C2
+  `);
+
+      const c1 = classDb.getClass('C1');
+      expect(c1.label).toBe('Class 1 with text label');
+      expect(c1.cssClasses.length).toBe(1);
+      expect(c1.cssClasses[0]).toBe('styleClass1');
+
+      const c2 = classDb.getClass('C2');
+      expect(c2.label).toBe('Class 2 !@#$%^&*() label');
+      expect(c2.cssClasses.length).toBe(1);
+      expect(c2.cssClasses[0]).toBe('styleClass2');
+    });
+
+    it('should parse multiple classes with same text labels', () => {
+      parser.parse(`classDiagram
+class C1["Class with text label"]
+class C2["Class with text label"]
+class C3["Class with text label"]
+C1 --> C2
+C3 ..> C2
+  `);
+
+      const c1 = classDb.getClass('C1');
+      expect(c1.label).toBe('Class with text label');
+
+      const c2 = classDb.getClass('C2');
+      expect(c2.label).toBe('Class with text label');
+
+      const c3 = classDb.getClass('C3');
+      expect(c3.label).toBe('Class with text label');
+    });
+
+    it('should parse classes with different text labels', () => {
+      parser.parse(`classDiagram
+class C1["OneWord"]
+class C2["With, Comma"]
+class C3["With (Brackets)"]
+class C4["With [Brackets]"]
+class C5["With {Brackets}"]
+class C6[" "]
+class C7["With 1 number"]
+class C8["With . period..."]
+class C9["With - dash"]
+class C10["With _ underscore"]
+class C11["With ' single quote"]
+class C12["With ~!@#$%^&*()_+=-/?"]
+class C13["With Città foreign language"]
+`);
+      expect(classDb.getClass('C1').label).toBe('OneWord');
+      expect(classDb.getClass('C2').label).toBe('With, Comma');
+      expect(classDb.getClass('C3').label).toBe('With (Brackets)');
+      expect(classDb.getClass('C4').label).toBe('With [Brackets]');
+      expect(classDb.getClass('C5').label).toBe('With {Brackets}');
+      expect(classDb.getClass('C6').label).toBe(' ');
+      expect(classDb.getClass('C7').label).toBe('With 1 number');
+      expect(classDb.getClass('C8').label).toBe('With . period...');
+      expect(classDb.getClass('C9').label).toBe('With - dash');
+      expect(classDb.getClass('C10').label).toBe('With _ underscore');
+      expect(classDb.getClass('C11').label).toBe("With ' single quote");
+      expect(classDb.getClass('C12').label).toBe('With ~!@#$%^&*()_+=-/?');
+      expect(classDb.getClass('C13').label).toBe('With Città foreign language');
     });
   });
 });