--- conflicted
+++ resolved
@@ -54,8 +54,7 @@
   if (name in diagrams) {
     return diagrams[name];
   }
-<<<<<<< HEAD
-  throw new DiagramNotFoundError(name);
+  throw new Error(`Diagram ${name} not found.`);
 };
 
 export class DiagramNotFoundError extends Error {
@@ -69,7 +68,7 @@
  * @internal
  * @param diagrams - Array of {@link ExternalDiagramDefinition}.
  */
-export const loadExternalDiagrams = async (...diagrams: ExternalDiagramDefinition[]) => {
+export const loadExternalDiagrams = async (diagrams: ExternalDiagramDefinition[]) => {
   log.debug(`Loading ${diagrams.length} external diagrams`);
   // Load all lazy loaded diagrams in parallel
   const results = await Promise.allSettled(
@@ -86,7 +85,4 @@
     }
     throw new Error(`Failed to load ${failed.length} external diagrams`);
   }
-=======
-  throw new Error(`Diagram ${name} not found.`);
->>>>>>> 09ed41b7
 };