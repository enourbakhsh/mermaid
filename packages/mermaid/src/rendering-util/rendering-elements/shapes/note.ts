<<<<<<< HEAD
import { log } from '$root/logger.js';
import { getNodeClasses, labelHelper, updateNodeBounds } from './util.js';
import intersect from '../intersect/index.js';
import type { Node } from '$root/rendering-util/types.d.ts';
=======
import { log } from '../../../logger.js';
import { getNodeClasses, labelHelper, updateNodeBounds } from './util.js';
import intersect from '../intersect/index.js';
import type { Node } from '../../types.js';
>>>>>>> a601d3bc
import rough from 'roughjs';
import { styles2String, userNodeOverrides } from './handDrawnShapeStyles.js';

export const note = async (parent: SVGAElement, node: Node) => {
  const { labelStyles, nodeStyles } = styles2String(node);
  node.labelStyle = labelStyles;
  const { shapeSvg, bbox } = await labelHelper(parent, node, getNodeClasses(node));
  const totalWidth = Math.max(bbox.width + (node.padding ?? 0) * 2, node?.width ?? 0);
  const totalHeight = Math.max(bbox.height + (node.padding ?? 0) * 2, node?.height ?? 0);
  const x = -totalWidth / 2;
  const y = -totalHeight / 2;
  const { cssStyles } = node;
  const useHtmlLabels = node.useHtmlLabels;
  if (!useHtmlLabels) {
    node.centerLabel = true;
  }

  log.info('Classes = ', node.cssClasses);
  // add the rect
  // @ts-ignore TODO: Fix rough typings
  const rc = rough.svg(shapeSvg);
  const options = userNodeOverrides(node, {});

  if (node.look !== 'handDrawn') {
    options.roughness = 0;
    options.fillStyle = 'solid';
  }

  const noteShapeNode = rc.rectangle(x, y, totalWidth, totalHeight, options);

  const rect = shapeSvg.insert(() => noteShapeNode, ':first-child');
  rect.attr('class', 'basic label-container');

  if (cssStyles && node.look !== 'handDrawn') {
    rect.selectAll('path').attr('style', cssStyles);
  }

  if (nodeStyles && node.look !== 'handDrawn') {
    rect.selectAll('path').attr('style', nodeStyles);
  }

  updateNodeBounds(node, rect);

  node.intersect = function (point) {
    return intersect.rect(node, point);
  };

  return shapeSvg;
};<|MERGE_RESOLUTION|>--- conflicted
+++ resolved
@@ -1,14 +1,7 @@
-<<<<<<< HEAD
-import { log } from '$root/logger.js';
-import { getNodeClasses, labelHelper, updateNodeBounds } from './util.js';
-import intersect from '../intersect/index.js';
-import type { Node } from '$root/rendering-util/types.d.ts';
-=======
 import { log } from '../../../logger.js';
 import { getNodeClasses, labelHelper, updateNodeBounds } from './util.js';
 import intersect from '../intersect/index.js';
 import type { Node } from '../../types.js';
->>>>>>> a601d3bc
 import rough from 'roughjs';
 import { styles2String, userNodeOverrides } from './handDrawnShapeStyles.js';
 
