import intersect from '../intersect/index.js';
import type { Node } from '../../types.js';
import type { SVG } from '../../../diagram-api/types.js';
// @ts-ignore TODO: Fix rough typings
import rough from 'roughjs';
<<<<<<< HEAD
import { styles2String, userNodeOverrides } from './handDrawnShapeStyles.js';
import { createPathFromPoints, getNodeClasses } from './util.js';
=======
import { solidStateFill, styles2String } from './handDrawnShapeStyles.js';
import { getConfig } from '../../../diagram-api/diagramAPI.js';
>>>>>>> ddb51cdc

export const choice = (parent: SVG, node: Node) => {
  const { nodeStyles } = styles2String(node);
  node.label = '';
  const shapeSvg = parent
    .insert('g')
    .attr('class', getNodeClasses(node))
    .attr('id', node.domId ?? node.id);
  const { cssStyles } = node;

  const s = Math.max(28, node.width ?? 0);

  const points = [
    { x: 0, y: s / 2 },
    { x: s / 2, y: 0 },
    { x: 0, y: -s / 2 },
    { x: -s / 2, y: 0 },
  ];

  // @ts-ignore TODO: Fix rough typings
  const rc = rough.svg(shapeSvg);
  const options = userNodeOverrides(node, {});

  if (node.look !== 'handDrawn') {
    options.roughness = 0;
    options.fillStyle = 'solid';
  }

  const choicePath = createPathFromPoints(points);
  const roughNode = rc.path(choicePath, options);
  const choiceShape = shapeSvg.insert(() => roughNode, ':first-child');

  if (cssStyles && node.look !== 'handDrawn') {
    choiceShape.selectAll('path').attr('style', cssStyles);
  }

  if (nodeStyles && node.look !== 'handDrawn') {
    choiceShape.selectAll('path').attr('style', nodeStyles);
  }

  node.width = 28;
  node.height = 28;

  node.intersect = function (point) {
    return intersect.polygon(node, points, point);
  };

  return shapeSvg;
};<|MERGE_RESOLUTION|>--- conflicted
+++ resolved
@@ -3,13 +3,8 @@
 import type { SVG } from '../../../diagram-api/types.js';
 // @ts-ignore TODO: Fix rough typings
 import rough from 'roughjs';
-<<<<<<< HEAD
 import { styles2String, userNodeOverrides } from './handDrawnShapeStyles.js';
 import { createPathFromPoints, getNodeClasses } from './util.js';
-=======
-import { solidStateFill, styles2String } from './handDrawnShapeStyles.js';
-import { getConfig } from '../../../diagram-api/diagramAPI.js';
->>>>>>> ddb51cdc
 
 export const choice = (parent: SVG, node: Node) => {
   const { nodeStyles } = styles2String(node);
