import { log } from '../../logger.js';
import { state } from './shapes/state.ts';
import { roundedRect } from './shapes/roundedRect.ts';
import { squareRect } from './shapes/squareRect.ts';
import { stateStart } from './shapes/stateStart.ts';
import { stateEnd } from './shapes/stateEnd.ts';
import { forkJoin } from './shapes/forkJoin.ts';
import { choice } from './shapes/choice.ts';
import { note } from './shapes/note.ts';
import { stadium } from './shapes/stadium.js';
import { rectWithTitle } from './shapes/rectWithTitle.js';
import { subroutine } from './shapes/subroutine.js';
import { cylinder } from './shapes/cylinder.js';
import { circle } from './shapes/circle.js';
import { doublecircle } from './shapes/doubleCircle.js';
import { rect_left_inv_arrow } from './shapes/rectLeftInvArrow.js';
import { question } from './shapes/question.js';
import { hexagon } from './shapes/hexagon.js';
import { text } from './shapes/text.js';
import { card } from './shapes/card.js';
import { shadedProcess } from './shapes/shadedProcess.js';
import { anchor } from './shapes/anchor.js';
import { lean_right } from './shapes/leanRight.js';
import { lean_left } from './shapes/leanLeft.js';
import { trapezoid } from './shapes/trapezoid.js';
import { inv_trapezoid } from './shapes/invertedTrapezoid.js';
import { labelRect } from './shapes/labelRect.js';
<<<<<<< HEAD
import { classBox } from './shapes/classBox.js';
=======
import { triangle } from './shapes/triangle.js';
import { halfRoundedRectangle } from './shapes/halfRoundedRectangle.js';
import { curvedTrapezoid } from './shapes/curvedTrapezoid.js';
import { slopedRect } from './shapes/slopedRect.js';
import { bowTieRect } from './shapes/bowTieRect.js';
import { dividedRectangle } from './shapes/dividedRect.js';
import { crossedCircle } from './shapes/crossedCircle.js';
import { waveRectangle } from './shapes/waveRectangle.js';
import { tiltedCylinder } from './shapes/tiltedCylinder.js';
import { trapezoidalPentagon } from './shapes/trapezoidalPentagon.js';
import { flippedTriangle } from './shapes/flippedTriangle.js';
import { hourglass } from './shapes/hourglass.js';
import { taggedRect } from './shapes/taggedRect.js';
import { multiRect } from './shapes/multiRect.js';
import { linedCylinder } from './shapes/linedCylinder.js';
import { waveEdgedRectangle } from './shapes/waveEdgedRectangle.js';
import { lightningBolt } from './shapes/lightningBolt.js';
import { filledCircle } from './shapes/filledCircle.js';
import { multiWaveEdgedRectangle } from './shapes/multiWaveEdgedRectangle.js';
import { windowPane } from './shapes/windowPane.js';
import { linedWaveEdgedRect } from './shapes/linedWaveEdgedRect.js';
import { taggedWaveEdgedRectangle } from './shapes/taggedWaveEdgedRectangle.js';
import { curlyBraceLeft } from './shapes/curlyBraceLeft.js';
import { curlyBraceRight } from './shapes/curlyBraceRight.js';
import { curlyBraces } from './shapes/curlyBraces.js';
import { iconSquare } from './shapes/iconSquare.js';
import { iconCircle } from './shapes/iconCircle.js';
import { icon } from './shapes/icon.js';
import { imageSquare } from './shapes/imageSquare.js';
import { iconRounded } from './shapes/iconRounded.js';
>>>>>>> c38d9a66

//Use these names as the left side to render shapes.
export const shapes = {
  // States
  state,
  stateStart,
  stateEnd,
  forkJoin,
  choice,
  note,

  // Rectangles
  rectWithTitle,
  roundedRect,
  squareRect,

  // Rectangle with alias: 'process', 'rect', 'proc', 'rectangle'
  rectangle: squareRect,
  rect: squareRect,
  process: squareRect,
  proc: squareRect,

  // Rounded Rectangle with alias: 'event', 'rounded'
  rounded: roundedRect,
  event: roundedRect,

  // Stadium with alias: 'terminal','pill', 'stadium'
  stadium,
  pill: stadium,
  terminal: stadium,

  // Subprocess with alias: 'fr-rect', 'subproc', 'subprocess', 'framed-rectangle', 'subroutine'
  subroutine,
  'framed-rectangle': subroutine,
  'fr-rect': subroutine,
  subprocess: subroutine,
  subproc: subroutine,

  // Cylinder with alias: 'db', 'database', 'cylinder', 'cyl'
  cylinder,
  db: cylinder,
  cyl: cylinder,
  database: cylinder,

  // Diamond with alias: 'diam', 'decision', 'diamond'
  question,
  diam: question,
  diamond: question,
  decision: question,

  // Hexagon with alias: 'hex', 'hexagon', 'prepare'
  hexagon,
  hex: hexagon,
  prepare: hexagon,

  // Lean Right with alias: 'lean-r', 'lean-right', 'in-out'
  lean_right, // used in old syntax for flowchart
  'lean-r': lean_right,
  'lean-right': lean_right,
  'in-out': lean_right,

  // Lean Left with alias: 'lean-l', 'lean-left', 'out-in'
  lean_left, // used in old syntax for flowchart
  'lean-l': lean_left,
  'lean-left': lean_left,
  'out-in': lean_left,

  // Trapezoid with alias: 'trap-b', 'trapezoid-bottom', 'priority'
  trapezoid, // used in old syntax for flowchart
  'trap-b': trapezoid,
  'trapezoid-bottom': trapezoid,
  priority: trapezoid,

  // Inverted Trapezoid with alias: 'inv-trapezoid', 'trapezoid-top', 'trap-t', 'manual'
  inv_trapezoid, // used in old syntax for flowchart
  'inv-trapezoid': inv_trapezoid,
  'trapezoid-top': inv_trapezoid,
  'trap-t': inv_trapezoid,
  manual: inv_trapezoid,

  // Double Circle with alias: 'dbl-circ', 'double-circle'
  doublecircle, // used in old syntax for flowchart
  'dbl-circ': doublecircle,
  'double-circle': doublecircle,

  // circle with alias: 'circ', 'circle'
  circle,
  circ: circle,

  // Rect Left Inv Arrow with alias: 'odd', 'rect-left-inv-arrow'
  rect_left_inv_arrow,
  odd: rect_left_inv_arrow,

  // Notched Rectangle with alias: 'notched-rectangle', 'notch-rect', 'card'
  card,
  'notched-rectangle': card,
  'notch-rect': card,

  // Lined rectangle with alias: 'lin-rect', 'lined-rectangle', 'lin-proc', lined-process', 'shaded-process'
  'lined-rectangle': shadedProcess,
  'lin-rect': shadedProcess,
  'lin-proc': shadedProcess,
  'lined-process': shadedProcess,
  'shaded-process': shadedProcess,

  //  Small circle with alias: 'sm-circ', 'small-circle', 'start'
  'small-circle': stateStart,
  'sm-circ': stateStart,
  start: stateStart,

  // framed circle with alias: 'stop', 'framed-circle', 'fr-circ'
  stop: stateEnd,
  'framed-circle': stateEnd,
  'fr-circ': stateEnd,

  // fork with alias: 'join', 'fork'
  join: forkJoin,
  fork: forkJoin,

  // comment with alias: 'comment', 'brace-l'
  comment: curlyBraceLeft,
  'brace-l': curlyBraceLeft,

  // lightening bolt with alias: 'bolt', 'com-link', 'lightning-bolt'
  bolt: lightningBolt,
  'com-link': lightningBolt,
  'lightning-bolt': lightningBolt,

  // document with alias: 'doc', 'document'
  doc: waveEdgedRectangle,
  document: waveEdgedRectangle,

  // delay with alias: 'delay', 'half-rounded-rectangle'
  delay: halfRoundedRectangle,
  'half-rounded-rectangle': halfRoundedRectangle,

  // horizontal cylinder with alias: 'h-cyl', 'das', 'horizontal-cylinder'
  'horizontal-cylinder': tiltedCylinder,
  'h-cyl': tiltedCylinder,
  das: tiltedCylinder,

  // lined cylinder with alias: 'lin-cyl', 'lined-cylinder', 'disk'
  'lined-cylinder': linedCylinder,
  'lin-cyl': linedCylinder,
  disk: linedCylinder,

  // curved trapezoid with alias: 'curv-trap', 'curved-trapezoid', 'display'
  'curved-trapezoid': curvedTrapezoid,
  'curv-trap': curvedTrapezoid,
  display: curvedTrapezoid,

  // divided rectangle with alias: 'div-rect', 'divided-rectangle', 'div-proc', 'divided-process'
  'divided-rectangle': dividedRectangle,
  'div-rect': dividedRectangle,
  'div-proc': dividedRectangle,
  'divided-process': dividedRectangle,

  // triangle with alias: 'tri', 'triangle', 'extract'
  triangle,
  tri: triangle,
  extract: triangle,

  // window pane with alias: 'window-pane', 'win-pane', 'internal-storage'
  'window-pane': windowPane,
  'win-pane': windowPane,
  'internal-storage': windowPane,

  // filled circle with alias: 'f-circ', 'filled-circle', 'junction'
  'f-circ': filledCircle,
  junction: filledCircle,
  'filled-circle': filledCircle,

  // lined document with alias: 'lin-doc', 'lined-document'
  'lin-doc': linedWaveEdgedRect,
  'lined-document': linedWaveEdgedRect,

  // notched pentagon with alias: 'notch-pent', 'notched-pentagon', 'loop-limit'
  'notched-pentagon': trapezoidalPentagon,
  'notch-pent': trapezoidalPentagon,
  'loop-limit': trapezoidalPentagon,

  // flipped triangle with alias: 'flip-tri', 'flipped-triangle', 'manual-file'
  'flipped-triangle': flippedTriangle,
  'flip-tri': flippedTriangle,
  'manual-file': flippedTriangle,

  // sloped rectangle with alias: 'sl-rect', 'sloped-rectangle', 'manual-input'
  'sloped-rectangle': slopedRect,
  'sl-rect': slopedRect,
  'manual-input': slopedRect,

  // documents with alias: 'docs', 'documents', 'st-doc', 'stacked-document'
  docs: multiWaveEdgedRectangle,
  documents: multiWaveEdgedRectangle,
  'st-doc': multiWaveEdgedRectangle,
  'stacked-document': multiWaveEdgedRectangle,

  // 'processes' with alias: 'procs', 'processes', 'st-rect', 'stacked-rectangle'
  processes: multiRect,
  procs: multiRect,
  'stacked-rectangle': multiRect,
  'st-rect': multiRect,

  // flag with alias: 'flag', 'paper-tape'
  flag: waveRectangle,
  'paper-tape': waveRectangle,

  // bow tie rectangle with alias: 'bow-rect', 'bow-tie-rectangle', 'stored-data'
  'bow-tie-rectangle': bowTieRect,
  'bow-rect': bowTieRect,
  'stored-data': bowTieRect,

  // crossed circle with alias: 'cross-circ', 'crossed-circle', 'summary'
  'crossed-circle': crossedCircle,
  'cross-circ': crossedCircle,
  summary: crossedCircle,

  // tagged document with alias: 'tag-doc', 'tagged-document'
  'tag-doc': taggedWaveEdgedRectangle,
  'tagged-document': taggedWaveEdgedRectangle,

  // tagged rectangle with alias: 'tag-rect', 'tagged-rectangle', 'tag-proc', 'tagged-process'
  'tag-rect': taggedRect,
  'tagged-rectangle': taggedRect,
  'tag-proc': taggedRect,
  'tagged-process': taggedRect,

  // hourglass with alias: 'hourglass', 'collate'
  hourglass,
  collate: hourglass,

  text,
  anchor,

  brace: curlyBraceLeft,

  labelRect,
<<<<<<< HEAD
  classBox,
=======
  'brace-r': curlyBraceRight,
  braces: curlyBraces,
  iconSquare,
  iconCircle,
  icon,
  iconRounded,
  imageSquare,
>>>>>>> c38d9a66
};

const nodeElems = new Map();

export const insertNode = async (elem, node, renderOptions) => {
  let newEl;
  let el;

  // console.log("node is ", node.icon, node.shape)

  //special check for rect shape (with or without rounded corners)
  if (node.shape === 'rect') {
    if (node.rx && node.ry) {
      node.shape = 'roundedRect';
    } else {
      node.shape = 'squareRect';
    }
  }

  if (!shapes[node.shape]) {
    throw new Error(`No such shape: ${node.shape}. Please check your syntax.`);
  }

  if (node.link) {
    // Add link when appropriate
    let target;
    if (renderOptions.config.securityLevel === 'sandbox') {
      target = '_top';
    } else if (node.linkTarget) {
      target = node.linkTarget || '_blank';
    }
    newEl = elem.insert('svg:a').attr('xlink:href', node.link).attr('target', target);
    el = await shapes[node.shape](newEl, node, renderOptions);
  } else {
    el = await shapes[node.shape](elem, node, renderOptions);
    newEl = el;
  }
  if (node.tooltip) {
    el.attr('title', node.tooltip);
  }

  nodeElems.set(node.id, newEl);

  if (node.haveCallback) {
    nodeElems.get(node.id).attr('class', nodeElems.get(node.id).attr('class') + ' clickable');
  }
  return newEl;
};
export const setNodeElem = (elem, node) => {
  nodeElems.set(node.id, elem);
};
export const clear = () => {
  nodeElems.clear();
};

export const positionNode = (node) => {
  const el = nodeElems.get(node.id);
  log.trace(
    'Transforming node',
    node.diff,
    node,
    'translate(' + (node.x - node.width / 2 - 5) + ', ' + node.width / 2 + ')'
  );
  const padding = 8;
  const diff = node.diff || 0;
  if (node.clusterNode) {
    el.attr(
      'transform',
      'translate(' +
        (node.x + diff - node.width / 2) +
        ', ' +
        (node.y - node.height / 2 - padding) +
        ')'
    );
  } else {
    el.attr('transform', 'translate(' + node.x + ', ' + node.y + ')');
  }
  return diff;
};<|MERGE_RESOLUTION|>--- conflicted
+++ resolved
@@ -25,9 +25,7 @@
 import { trapezoid } from './shapes/trapezoid.js';
 import { inv_trapezoid } from './shapes/invertedTrapezoid.js';
 import { labelRect } from './shapes/labelRect.js';
-<<<<<<< HEAD
 import { classBox } from './shapes/classBox.js';
-=======
 import { triangle } from './shapes/triangle.js';
 import { halfRoundedRectangle } from './shapes/halfRoundedRectangle.js';
 import { curvedTrapezoid } from './shapes/curvedTrapezoid.js';
@@ -58,7 +56,6 @@
 import { icon } from './shapes/icon.js';
 import { imageSquare } from './shapes/imageSquare.js';
 import { iconRounded } from './shapes/iconRounded.js';
->>>>>>> c38d9a66
 
 //Use these names as the left side to render shapes.
 export const shapes = {
@@ -296,9 +293,7 @@
   brace: curlyBraceLeft,
 
   labelRect,
-<<<<<<< HEAD
   classBox,
-=======
   'brace-r': curlyBraceRight,
   braces: curlyBraces,
   iconSquare,
@@ -306,7 +301,6 @@
   icon,
   iconRounded,
   imageSquare,
->>>>>>> c38d9a66
 };
 
 const nodeElems = new Map();
