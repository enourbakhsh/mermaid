--- conflicted
+++ resolved
@@ -21,14 +21,9 @@
 # - Use `meta:enum` to document enum values (from jsonschema2md)
 # - Use `tsType` to override the TypeScript type (from json-schema-to-typescript)
 # - If adding a new object to `MermaidConfig` (e.g. a new diagram type),
-<<<<<<< HEAD
-#   you may need to add it to `.vite/jsonSchemaPlugin.ts`, `src/docs.mts`
+#   you may need to add it to `.build/jsonSchema.ts`, `src/docs.mts`
 #   and `scripts/create-types-from-json-schema.mjs`
-#   to get the docs/default values/types to generate properly.
-=======
-#   you may need to add it to `.build/jsonSchema.ts` and `src/docs.mts`
-#   to get the docs/default values to generate properly.
->>>>>>> aa4bfa07
+#   to get the default values/docs/types to generate properly.
 $id: https://mermaid-js.github.io/schemas/config.schema.json
 $schema: https://json-schema.org/draft/2019-09/schema
 title: Mermaid Config
