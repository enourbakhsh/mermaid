---
outline: 'deep' # shows all h3 headings in outline in Vitepress
---

# Mermaid User Guide

## Mermaid is composed of three parts

1. Deployment
2. Syntax
3. Configuration

This section talks about the different ways to **deploy** Mermaid.

If you are a beginner:

- Check out the [Diagram Syntax](syntax-reference.md) page
- Check out the [Tutorials](../config/Tutorials.md) page

## Ways to use Mermaid

1. [Using the Mermaid Live Editor](getting-started.md#_1-using-the-mermaid-live-editor)
2. [Using the Mermaid Chart Editor](getting-started.md#_2-using-the-mermaid-chart-editor)
3. [Using Mermaid Plugins and Integrations](getting-started.md#_3-using-mermaid-plugins)
4. [Calling the Mermaid JavaScript API](getting-started.md#_4-calling-the-mermaid-javascript-api)
5. [Adding Mermaid as a dependency](getting-started.md#_5-adding-mermaid-as-a-dependency)

<<<<<<< HEAD
**Absolute beginners are advised to view the Video [Tutorials](../ecosystem/tutorials.md) on the Live Editor, to gain a better understanding of mermaid.**
=======
To learn more, visit the [Usage](../config/usage.md) page.
>>>>>>> 1c43e8e1

## 1. Using the Mermaid Live Editor

Available at the [Mermaid Live Editor](https://mermaid.live) website.

### Features

<br />

#### • Diagram Code

In the `Code` panel, write or edit Mermaid code, and instantly `Preview` the rendered result in the diagram panel.

Here is an example of Mermaid code and its rendered result:

```mermaid
graph TD
    A[Enter Chart Definition] --> B(Preview)
    B --> C{decide}
    C --> D[Keep]
    C --> E[Edit Definition]
    E --> B
    D --> F[Save Image and Code]
    F --> B
```

<br />

#### • Configurations

<<<<<<< HEAD
The `Configuration` Section is for changing the appearance and behavior of mermaid diagrams. A complete configuration reference cataloging the default values can be found on the [mermaidAPI](../config/setup/README.md) page.
=======
Configuration options are available in the `Configuration` panel. The options are applied to the diagram in the `Preview` panel.

For learn more, visit the [Configuration Reference](../config/setup/README.md) page
>>>>>>> 1c43e8e1

![Code,Config and Preview](./img/Code-Preview-Config.png)

<br />

#### • Editing History

Your code will be autosaved and appear in the `Timeline` tab of the `History` section. Edits are saved every minute and only the last 30 edits are viewable.

Alternatively, you can manually save code by clicking on the `Save` icon from the `History` section.

```note
History is stored in the browser storage only.
```

<br />

#### • Saving a diagram

There are multiple ways of saving your diagram from the `Actions` section:

- export PNG
- export SVG
- export as Markdown

![Flowchart](./img/Live-Editor-Choices.png)

<br />

#### • Editing your diagrams

To edit your diagram, you can copy paste existing Mermaid diagram code into the `Code` section of the `Live Editor`.

Or:

- create a new diagram from scratch
- use a Sample Diagram from the `Sample Diagrams` section

<br />

#### • Loading from Gists

The Gist you create should have a `code.mmd` file and optionally a `config.json`, similar to this [example](https://gist.github.com/sidharthv96/6268a23e673a533dcb198f241fd7012a).

```note
To learn about Gists, visit the GitHub documentation page on [Creating gists](https://docs.github.com/en/get-started/writing-on-github/editing-and-sharing-content-with-gists/creating-gists).
```

Once you have created a Gist, copy paste the Gist URL into the respective field in the `Actions` section and click on the `Load Gist` button.

Here is an example of a Gist being loaded into the Editor:

<https://mermaid.live/edit?gist=https://gist.github.com/sidharthv96/6268a23e673a533dcb198f241fd7012a>

And, here is the diagram view from the above example:

<https://mermaid.live/view?gist=https://gist.github.com/sidharthv96/6268a23e673a533dcb198f241fd7012a>

## 2. Using the Mermaid Chart Editor

Available at the [Mermaid Chart](https://www.mermaidchart.com/) website.

Mermaid Chart is a web-based diagram editor that allows you to create and edit diagrams in your browser. It is built by the team behind Mermaid.

Features include:

- AI diagramming
- Collaboration & multi-user editing
- Storage
- and more

To learn more, visit the [Mermaid Chart page](/ecosystem/mermaid-chart.html) in the Ecosystem section of the documentation.

Or go to the [Mermaid Chart website](https://www.mermaidchart.com/app/sign-up) to sign up for a Free account.

## 3. Using Mermaid Plugins

### Mermaid Plugins

You can generate Mermaid diagrams from within popular applications using plug-ins.

For a list of Mermaid Plugins and Integrations, visit the [Integrations page](../ecosystem/integrations-community.md).

### Mermaid Chart Plugins

Mermaid Chart plugins are available for:

- [ChatGPT](https://docs.mermaidchart.com/plugins/chatgpt)
- [JetBrains IDE](https://docs.mermaidchart.com/plugins/jetbrains-ide)
- [Microsoft PowerPoint](https://docs.mermaidchart.com/plugins/microsoft-powerpoint)
- [Microsoft Word](https://docs.mermaidchart.com/plugins/microsoft-word)
- [Visual Studio Code](https://docs.mermaidchart.com/plugins/visual-studio-code)

To learn more, visit the [Mermaid Chart Plugins](https://www.mermaidchart.com/plugins) page.

### Native Mermaid Support

For apps that support markdown (e.g. [GitHub](https://docs.github.com/en/get-started/writing-on-github/working-with-advanced-formatting/creating-diagrams) and [GitLab](https://handbook.gitlab.com/handbook/tools-and-tips/mermaid/)), you can add Mermaid diagrams by making a `mermaid` code block.

````markdown
The following code-block will be rendered as a Mermaid diagram:

```mermaid
flowchart LR
  A --> B
```
````

## 4. Calling the Mermaid JavaScript API

This method can be used with any common web server like `Apache`, `IIS`, `Nginx`, and `Node Express`.

You will also need a text editing tool like `Notepad++` to generate an `html` file. It is then deployed by a web browser, i.e. `Firefox`, `Chrome`, `Safari`.

```note
Internet Explorer is not supported.
```

The API works by pulling rendering instructions from the source `mermaid.js` in order to render diagrams on the page.

### Requirements for the Mermaid API

When writing the `html` file, we give two instructions inside the `html code` to the `web browser`:

a. The Mermaid code for the diagram we want to create.

b. The importing of the Mermaid library through the `mermaid.esm.mjs` or `mermaid.esm.min.mjs`, and the `mermaid.initialize()` call, which dictates the appearance of diagrams and also starts the rendering process.

#### Examples

- This is an example of an embedded Mermaid diagram definition inside a `<pre class="mermaid">`:

```html
<body>
  Here is a mermaid diagram:
  <pre class="mermaid">
        graph TD
        A[Client] --> B[Load Balancer]
        B --> C[Server01]
        B --> D[Server02]
  </pre>
</body>
```

```note
Every Mermaid chart/graph/diagram definition should have separate `<pre>` tags.
```

- This is an example of a Mermaid import and the `mermaid.initialize()` call.

```note
A `mermaid.initialize()` call takes all the definitions contained within `<pre class="mermaid">` tags and renders them into diagrams.
```

```html
<body>
  <script type="module">
    import mermaid from '<CDN_URL>/mermaid@<MERMAID_VERSION>/dist/mermaid.esm.min.mjs';
    mermaid.initialize({ startOnLoad: true });
  </script>
</body>
```

```note
Rendering in Mermaid is initialized by the `mermaid.initialize()` call. However, doing the opposite lets you control when it starts looking for `<pre>` tags inside the web page with `mermaid.initialize()`. This is useful when you think that not all `<pre>` tags may have loaded on the execution of `mermaid.esm.min.mjs` file.
```

`startOnLoad` is one of the parameters that can be defined by `mermaid.initialize()`

| Parameter   | Description                       | Type    | Values      |
| ----------- | --------------------------------- | ------- | ----------- |
| startOnLoad | Toggle for Rendering upon loading | Boolean | true, false |

In this example, the `mermaidAPI` is being called through the `CDN`:

```html
<html>
  <body>
    Here is one mermaid diagram:
    <pre class="mermaid">
            graph TD 
            A[Client] --> B[Load Balancer] 
            B --> C[Server1] 
            B --> D[Server2]
    </pre>

    And here is another:
    <pre class="mermaid">
            graph TD 
            A[Client] -->|tcp_123| B
            B(Load Balancer) 
            B -->|tcp_456| C[Server1] 
            B -->|tcp_456| D[Server2]
    </pre>

    <script type="module">
      import mermaid from '<CDN_URL>/mermaid@<MERMAID_VERSION>/dist/mermaid.esm.min.mjs';
      mermaid.initialize({ startOnLoad: true });
    </script>
  </body>
</html>
```

In this example, `mermaid.js` is referenced in `src` as a separate JavaScript file:

```html
<html lang="en">
  <head>
    <meta charset="utf-8" />
  </head>
  <body>
    <pre class="mermaid">
            graph LR 
            A --- B 
            B-->C[fa:fa-ban forbidden] 
            B-->D(fa:fa-spinner);
    </pre>
    <pre class="mermaid">
            graph TD 
            A[Client] --> B[Load Balancer] 
            B --> C[Server1] 
            B --> D[Server2]
    </pre>
    <script type="module">
      import mermaid from 'The/Path/In/Your/Package/mermaid.esm.mjs';
      mermaid.initialize({ startOnLoad: true });
    </script>
  </body>
</html>
```

## 5. Adding Mermaid as a dependency

Below are the steps for adding Mermaid as a dependency:

1. Install `node v16`

```note
To learn more about downloading and installing `Node.js` and `npm`, visit the [npm Docs website](https://docs.npmjs.com/downloading-and-installing-node-js-and-npm).
```

1. Install `yarn` using `npm` with this command:

   `npm install -g yarn`

1. After yarn installs, enter this command:

   `yarn add mermaid`

1. To add Mermaid as a dev dependency, enter this command:

   `yarn add --dev mermaid`

## Closing note

```note
Comments from Knut Sveidqvist, creator of Mermaid:

- In early versions of Mermaid, the `<script>` tag was invoked in the `<head>` part of the web page. Nowadays, we can place it in the `<body>` as seen above. Older parts of the documentation frequently reflect the previous way, which still works.
```<|MERGE_RESOLUTION|>--- conflicted
+++ resolved
@@ -25,11 +25,7 @@
 4. [Calling the Mermaid JavaScript API](getting-started.md#_4-calling-the-mermaid-javascript-api)
 5. [Adding Mermaid as a dependency](getting-started.md#_5-adding-mermaid-as-a-dependency)
 
-<<<<<<< HEAD
-**Absolute beginners are advised to view the Video [Tutorials](../ecosystem/tutorials.md) on the Live Editor, to gain a better understanding of mermaid.**
-=======
 To learn more, visit the [Usage](../config/usage.md) page.
->>>>>>> 1c43e8e1
 
 ## 1. Using the Mermaid Live Editor
 
@@ -60,13 +56,9 @@
 
 #### • Configurations
 
-<<<<<<< HEAD
-The `Configuration` Section is for changing the appearance and behavior of mermaid diagrams. A complete configuration reference cataloging the default values can be found on the [mermaidAPI](../config/setup/README.md) page.
-=======
 Configuration options are available in the `Configuration` panel. The options are applied to the diagram in the `Preview` panel.
 
-For learn more, visit the [Configuration Reference](../config/setup/README.md) page
->>>>>>> 1c43e8e1
+To learn more, visit the [Configuration Reference](../config/setup/README.md) page
 
 ![Code,Config and Preview](./img/Code-Preview-Config.png)
 
