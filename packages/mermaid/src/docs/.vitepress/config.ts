import { version } from '../../../package.json';
import MermaidExample from './mermaid-markdown-all';
import { defineConfig, MarkdownOptions } from 'vitepress';

const allMarkdownTransformers: MarkdownOptions = {
  // the shiki theme to highlight code blocks
  theme: 'github-dark',
  config: async (md) => {
    await MermaidExample(md);
  },
};

export default defineConfig({
  lang: 'en-US',
  title: 'Mermaid',
  description: 'Create diagrams and visualizations using text and code.',
  base: '/',
  markdown: allMarkdownTransformers,
  head: [['link', { rel: 'icon', type: 'image/x-icon', href: '/favicon.ico' }]],
  themeConfig: {
    nav: nav(),
    editLink: {
      pattern: 'https://github.com/mermaid-js/mermaid/edit/develop/packages/mermaid/src/docs/:path',
      text: 'Edit this page on GitHub',
    },

    sidebar: {
      '/': sidebarAll(),
    },
  },
});

function nav() {
  return [
    { text: 'Docs', link: '/intro/', activeMatch: '/intro/' },
    {
<<<<<<< HEAD
      text: 'Tutorials',
      link: '/config/Tutorials',
=======
      text: 'Configuration',
      link: '/config/configuration',
>>>>>>> 95e4443f
      activeMatch: '/config/',
    },
    { text: 'Integrations', link: '/misc/integrations', activeMatch: '/misc/' },
    {
      text: version,
      items: [
        {
          text: 'Changelog',
          link: 'https://github.com/mermaid-js/mermaid/blob/develop/CHANGELOG.md',
        },
        {
          text: 'Contributing',
          link: 'https://github.com/mermaid-js/mermaid/blob/develop/CONTRIBUTING.md',
        },
      ],
    },
    {
      text: '💻 Live Editor',
      link: 'https://mermaid.live',
    },
    {
      text: 'Slack',
      link: 'https://mermaid-talk.slack.com',
    },
    {
      text: 'GitHub',
      link: 'https://github.com/mermaid-js/mermaid',
    },
  ];
}

function sidebarAll() {
  return [
    {
      text: '📔 Introduction',
      collapsible: true,
      items: [
        { text: 'About Mermaid', link: '/intro/' },
        { text: 'Deployment', link: '/intro/n00b-gettingStarted' },
        {
          text: 'Syntax and Configuration',
          link: '/intro/n00b-syntaxReference',
        },
      ],
    },
    ...sidebarSyntax(),
    ...sidebarConfig(),
    ...sidebarMisc(),
    ...sidebarCommunity(),
  ];
}

function sidebarSyntax() {
  return [
    {
      text: '📊 Diagram Syntax',
      collapsible: true,
      items: [
        { text: 'Flowchart', link: '/syntax/flowchart' },
        { text: 'Sequence Diagram', link: '/syntax/sequenceDiagram' },
        { text: 'Class Diagram', link: '/syntax/classDiagram' },
        { text: 'State Diagram', link: '/syntax/stateDiagram' },
        {
          text: 'Entity Relationship Diagram',
          link: '/syntax/entityRelationshipDiagram',
        },
        { text: 'User Journey', link: '/syntax/userJourney' },
        { text: 'Gantt', link: '/syntax/gantt' },
        { text: 'Pie Chart', link: '/syntax/pie' },
        { text: 'Requirement Diagram', link: '/syntax/requirementDiagram' },
        { text: 'Gitgraph (Git) Diagram 🔥', link: '/syntax/gitgraph' },
        { text: 'C4C Diagram (Context) Diagram 🦺⚠️', link: '/syntax/c4c' },
        { text: 'Mindmaps 🔥', link: '/syntax/mindmap' },
        { text: 'Other Examples', link: '/syntax/examples' },
      ],
    },
  ];
}

function sidebarConfig() {
  return [
    {
      text: '⚙️ Deployment and Configuration',
      collapsible: true,
      items: [
        { text: 'Configuration', link: '/config/configuration' },
        { text: 'Tutorials', link: '/config/Tutorials' },
        { text: 'API-Usage', link: '/config/usage' },
        { text: 'Mermaid API Configuration', link: '/config/setup/README' },
        { text: 'Directives', link: '/config/directives' },
        { text: 'Theming', link: '/config/theming' },
        { text: 'Accessibility', link: '/config/accessibility' },
        { text: 'Mermaid CLI', link: '/config/mermaidCLI' },
        { text: 'Advanced usage', link: '/config/n00b-advanced' },
      ],
    },
  ];
}

function sidebarMisc() {
  return [
    {
      text: '📚 Misc',
      collapsible: true,
      items: [
        { text: 'Use-Cases and Integrations', link: '/misc/integrations' },
        { text: 'FAQ', link: '/misc/faq' },
      ],
    },
  ];
}

function sidebarCommunity() {
  return [
    {
      text: '🙌 Contributions and Community',
      collapsible: true,
      items: [
        { text: 'Overview for Beginners', link: '/community/n00b-overview' },
        {
          text: 'Development and Contribution',
          link: '/community/development',
        },
        { text: 'Adding Diagrams', link: '/community/newDiagram' },
        { text: 'Security', link: '/community/security' },
      ],
    },
  ];
}<|MERGE_RESOLUTION|>--- conflicted
+++ resolved
@@ -34,13 +34,8 @@
   return [
     { text: 'Docs', link: '/intro/', activeMatch: '/intro/' },
     {
-<<<<<<< HEAD
       text: 'Tutorials',
       link: '/config/Tutorials',
-=======
-      text: 'Configuration',
-      link: '/config/configuration',
->>>>>>> 95e4443f
       activeMatch: '/config/',
     },
     { text: 'Integrations', link: '/misc/integrations', activeMatch: '/misc/' },
