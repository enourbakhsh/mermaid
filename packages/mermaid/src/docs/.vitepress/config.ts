import { version } from '../../../package.json';
import MermaidExample from './mermaid-markdown-all.js';
import { defineConfig, MarkdownOptions } from 'vitepress';

const allMarkdownTransformers: MarkdownOptions = {
  // the shiki theme to highlight code blocks
  theme: 'github-dark',
  config: async (md) => {
    await MermaidExample(md);
  },
};

export default defineConfig({
  lang: 'en-US',
  title: 'Mermaid',
  description: 'Create diagrams and visualizations using text and code.',
  base: '/',
  markdown: allMarkdownTransformers,
  head: [['link', { rel: 'icon', type: 'image/x-icon', href: '/favicon.ico' }]],
  themeConfig: {
    nav: nav(),
    editLink: {
      pattern: 'https://github.com/mermaid-js/mermaid/edit/develop/packages/mermaid/src/docs/:path',
      text: 'Edit this page on GitHub',
    },
    sidebar: {
      '/': sidebarAll(),
    },
    socialLinks: [
      { icon: 'github', link: 'https://github.com/mermaid-js/mermaid' },
      {
        icon: 'slack',
        link: 'https://join.slack.com/t/mermaid-talk/shared_invite/enQtNzc4NDIyNzk4OTAyLWVhYjQxOTI2OTg4YmE1ZmJkY2Y4MTU3ODliYmIwOTY3NDJlYjA0YjIyZTdkMDMyZTUwOGI0NjEzYmEwODcwOTE',
      },
      {
        icon: {
          svg: '<svg id="Layer_1" data-name="Layer 1" xmlns="http://www.w3.org/2000/svg" viewBox="0 0 490.16 490.16"><defs><mask id="Mask"><rect x="0" y="0" width="490.16" height="490.16" fill="white" /><path fill="black" d="M407.48,111.18A165.2,165.2,0,0,0,245.08,220,165.2,165.2,0,0,0,82.68,111.18a165.5,165.5,0,0,0,72.06,143.64,88.81,88.81,0,0,1,38.53,73.45v50.86H296.9V328.27a88.8,88.8,0,0,1,38.52-73.45,165.41,165.41,0,0,0,72.06-143.64Z"/><path fill="black" d="M160.63,328.27a56.09,56.09,0,0,0-24.27-46.49,198.74,198.74,0,0,1-28.54-23.66A196.87,196.87,0,0,1,82.53,227V379.13h78.1Z"/><path fill="black" d="M329.53,328.27a56.09,56.09,0,0,1,24.27-46.49,198.74,198.74,0,0,0,28.54-23.66A196.87,196.87,0,0,0,407.63,227V379.13h-78.1Z"/></mask><style>.cls-1{fill:#76767B;}.cls-1:hover{fill:#FF3570}</style></defs><rect class="cls-1" width="490.16" height="490.16" rx="84.61" mask="url(#Mask)" /></svg>',
        },
        link: 'https://www.mermaidchart.com/',
      },
    ],
  },
});

// Top (across the page) menu
function nav() {
  return [
    { text: 'Docs', link: '/intro/', activeMatch: '/intro/' },
    {
      text: 'Tutorials',
      link: '/config/Tutorials',
      activeMatch: '/config/',
    },
    { text: 'Integrations', link: '/ecosystem/integrations', activeMatch: '/ecosystem/' },
    {
      text: 'Latest News',
      link: '/news/announcements',
      activeMatch: '/announcements',
    },
    {
      text: version,
      items: [
        {
          text: 'Changelog',
          link: 'https://github.com/mermaid-js/mermaid/blob/develop/CHANGELOG.md',
        },
        {
          text: 'Contributing',
          link: '/community/development',
        },
      ],
    },
    {
      text: '💻 Live Editor',
      link: 'https://mermaid.live',
    },
  ];
}

function sidebarAll() {
  return [
    {
      text: '📔 Introduction',
      collapsible: true,
      items: [
        { text: 'About Mermaid', link: '/intro/' },
        { text: 'Deployment', link: '/intro/n00b-gettingStarted' },
        {
          text: 'Syntax and Configuration',
          link: '/intro/n00b-syntaxReference',
        },
      ],
    },
    ...sidebarSyntax(),
    ...sidebarEcosystem(),
    ...sidebarConfig(),
    ...sidebarCommunity(),
    ...sidebarNews(),
  ];
}

function sidebarSyntax() {
  return [
    {
      text: '📊 Diagram Syntax',
      collapsible: true,
      items: [
        { text: 'Flowchart', link: '/syntax/flowchart' },
        { text: 'Sequence Diagram', link: '/syntax/sequenceDiagram' },
        { text: 'Class Diagram', link: '/syntax/classDiagram' },
        { text: 'State Diagram', link: '/syntax/stateDiagram' },
        {
          text: 'Entity Relationship Diagram',
          link: '/syntax/entityRelationshipDiagram',
        },
        { text: 'User Journey', link: '/syntax/userJourney' },
        { text: 'Gantt', link: '/syntax/gantt' },
        { text: 'Pie Chart', link: '/syntax/pie' },
        { text: 'Quadrant Chart', link: '/syntax/quadrantChart' },
        { text: 'Requirement Diagram', link: '/syntax/requirementDiagram' },
        { text: 'Gitgraph (Git) Diagram 🔥', link: '/syntax/gitgraph' },
        { text: 'C4C Diagram (Context) Diagram 🦺⚠️', link: '/syntax/c4c' },
        { text: 'Mindmaps 🔥', link: '/syntax/mindmap' },
        { text: 'Timeline 🔥', link: '/syntax/timeline' },
        { text: 'Zenuml 🔥', link: '/syntax/zenuml' },
        { text: 'Other Examples', link: '/syntax/examples' },
      ],
    },
  ];
}

function sidebarConfig() {
  return [
    {
      text: '⚙️ Deployment and Configuration',
      collapsible: true,
      items: [
        { text: 'Configuration', link: '/config/configuration' },
        { text: 'Tutorials', link: '/config/Tutorials' },
        { text: 'API-Usage', link: '/config/usage' },
        { text: 'Mermaid API Configuration', link: '/config/setup/README' },
        { text: 'Directives', link: '/config/directives' },
        { text: 'Theming', link: '/config/theming' },
        { text: 'Accessibility', link: '/config/accessibility' },
        { text: 'Mermaid CLI', link: '/config/mermaidCLI' },
        { text: 'Advanced usage', link: '/config/n00b-advanced' },
        { text: 'FAQ', link: '/config/faq' },
      ],
    },
  ];
}

function sidebarEcosystem() {
  return [
    {
      text: '📚 Ecosystem',
      collapsible: true,
      items: [
        { text: 'Showcases', link: '/ecosystem/showcases' },
        { text: 'Use-Cases and Integrations', link: '/ecosystem/integrations' },
      ],
    },
  ];
}

function sidebarCommunity() {
  return [
    {
      text: '🙌 Contributions and Community',
      collapsible: true,
      items: [
        { text: 'Overview for Beginners', link: '/community/n00b-overview' },
        ...sidebarCommunityDevelopContribute(),
        { text: 'Adding Diagrams', link: '/community/newDiagram' },
        { text: 'Security', link: '/community/security' },
      ],
    },
  ];
}

<<<<<<< HEAD
// Development and Contributing
function sidebarCommunityDevelopContribute() {
  const page_path = '/community/development';
  return [
    {
      text: 'Contributing to Mermaid',
      link: page_path + '#contributing-to-mermaid',
      collapsible: true,
      items: [
        {
          text: 'Technical Requirements and Setup',
          link: pathToId(page_path, 'technical-requirements-and-setup'),
        },
        {
          text: 'Contributing Code',
          link: pathToId(page_path, 'contributing-code'),
        },
        {
          text: 'Contributing Documentation',
          link: pathToId(page_path, 'contributing-documentation'),
        },
        {
          text: 'Questions or Suggestions?',
          link: pathToId(page_path, 'questions-or-suggestions'),
        },
        {
          text: 'Last Words',
          link: pathToId(page_path, 'last-words'),
        },
      ],
    },
  ];
}

/**
 * Return a string that puts together the pagePage, a '#', then the given id
 * @param  pagePath
 * @param  id
 * @returns  the fully formed path
 */
function pathToId(pagePath: string, id = ''): string {
  return pagePath + '#' + id;
=======
function sidebarNews() {
  return [
    {
      text: '📰 Latest News',
      collapsible: true,
      items: [
        { text: 'Announcements', link: '/news/announcements' },
        { text: 'Blog', link: '/news/blog' },
      ],
    },
  ];
>>>>>>> 56a9625d
}<|MERGE_RESOLUTION|>--- conflicted
+++ resolved
@@ -178,7 +178,6 @@
   ];
 }
 
-<<<<<<< HEAD
 // Development and Contributing
 function sidebarCommunityDevelopContribute() {
   const page_path = '/community/development';
@@ -208,6 +207,19 @@
           text: 'Last Words',
           link: pathToId(page_path, 'last-words'),
         },
+      ],
+    },
+  ];
+}
+
+function sidebarNews() {
+  return [
+    {
+      text: '📰 Latest News',
+      collapsible: true,
+      items: [
+        { text: 'Announcements', link: '/news/announcements' },
+        { text: 'Blog', link: '/news/blog' },
       ],
     },
   ];
@@ -221,17 +233,4 @@
  */
 function pathToId(pagePath: string, id = ''): string {
   return pagePath + '#' + id;
-=======
-function sidebarNews() {
-  return [
-    {
-      text: '📰 Latest News',
-      collapsible: true,
-      items: [
-        { text: 'Announcements', link: '/news/announcements' },
-        { text: 'Blog', link: '/news/blog' },
-      ],
-    },
-  ];
->>>>>>> 56a9625d
 }