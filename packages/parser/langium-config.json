--- conflicted
+++ resolved
@@ -17,13 +17,12 @@
       "fileExtensions": [".mmd", ".mermaid"]
     },
     {
-<<<<<<< HEAD
       "id": "architecture",
       "grammar": "src/language/architecture/architecture.langium",
-=======
+    },
+    {
       "id": "gitGraph",
       "grammar": "src/language/gitGraph/gitGraph.langium",
->>>>>>> 0bd00764
       "fileExtensions": [".mmd", ".mermaid"]
     }
   ],
