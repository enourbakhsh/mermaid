--- conflicted
+++ resolved
@@ -1,10 +1,6 @@
 # Directives
 
-<<<<<<< HEAD
-## Directives were added in [Version 8.6.0](../getting-started/8.6.0_docs.md). Please Read it for more information.
-=======
 **Edit this Page** [![N|Solid](img/GitHub-Mark-32px.png)](https://github.com/mermaid-js/mermaid/blob/develop/docs/directives.md)
->>>>>>> 2e7452f0
 
 ## Directives
 Directives gives a diagram author the capability to alter the appearance of a diagram before rendering by changing the applied configuration. 
