--- conflicted
+++ resolved
@@ -30,13 +30,8 @@
 - Followed by `title` keyword and its value in string to give a title to the pie-chart. This is ***OPTIONAL***
 - Followed by dataSet
     - `label` for a section in the pie diagram within `" "` quotes.
-<<<<<<< HEAD
-    - Followed by `:` semi-colon as separator
-    - Followed by `positive numeric value` (supported up to two decimal places)
-=======
     - Followed by `:` colon as separator
     - Followed by `positive numeric value` (supported upto two decimal places)
->>>>>>> 350732d8
 
 [pie]
      [title] [titlevalue]  (OPTIONAL)  
