--- conflicted
+++ resolved
@@ -9,11 +9,10 @@
 <!-- <Main description> -->
 __mermaid is a Javascript based diagramming and charting tool. It generates diagrams flowcharts and more, using markdown-inspired text for ease and speed.__
 
-<<<<<<< HEAD
-For more information and help in getting started, please view our [documentation](http://mermaid-js.github.io/mermaid/) and start simplifying yours. Play with our [live editor](https://mermaidjs.github.io/mermaid-live-editor/) or jump straight to the [installation and usage](http://mermaid-js.github.io/mermaid/#/usage).
-<!-- </Main description> -->
-=======
-Check out the list of [Integrations and Usages of Mermaid](./docs/integrations.md)
+Check out the list of [Integrations and Usages of Mermaid](https://github.com/mermaid-js/mermaid/blob/develop/docs/integrations.md)
+
+For more information and help in getting started, please view our [documentation](http://mermaid-js.github.io/mermaid/) and start simplifying yours. Alternatively, you can also play with our [live editor](https://mermaidjs.github.io/mermaid-live-editor/)
+<!-- </Main description> --> 
 
 :trophy: **Mermaid was nominated and won the [JS Open Source Awards (2019)](https://osawards.com/javascript/#nominees) in the category "The most exciting use of technology"!!! Thanks to all involved, people committing pull requests, people answering questions and special thanks to Tyler Long who is helping me maintain the project.**
 
@@ -24,7 +23,6 @@
 ![Image show the two new diagram types](.docs/img/new-diagrams.png)
 
 ## Special note regarding version 8.2
->>>>>>> 737e95c3
 
 In version 8.2 a security improvement was introduced. A securityLevel configuration was introduced which sets the level of trust to be used on the parsed diagrams.
 
